import { type BigNumber, HistoryEventEntryType, NumericString } from '@rotki/common';
import { z } from 'zod/v4';
import { CollectionCommonFields } from '@/types/collection';
import { EntryMeta } from '@/types/history/meta';

export const CommonHistoryEvent = z.object({
  amount: NumericString,
  asset: z.string(),
  autoNotes: z.string().optional(),
  eventSubtype: z.string(),
  eventType: z.string(),
  groupIdentifier: z.string(),
  identifier: z.number(),
  location: z.string(),
  locationLabel: z.string().nullable(),
  sequenceIndex: z.number().or(z.string()),
  timestamp: z.number(),
  userNotes: z.string().optional(),
});

export const EvmHistoryEvent = CommonHistoryEvent.extend({
  address: z.string().nullable(),
  counterparty: z.string().nullable(),
  entryType: z.literal(HistoryEventEntryType.EVM_EVENT),
  extraData: z.unknown().nullish(),
  txRef: z.string(),
});

export type EvmHistoryEvent = z.infer<typeof EvmHistoryEvent>;

export const OnlineHistoryEvent = CommonHistoryEvent.extend({
  entryType: z.literal(HistoryEventEntryType.HISTORY_EVENT),
  txRef: z.string().optional(),
});

export type OnlineHistoryEvent = z.infer<typeof OnlineHistoryEvent>;

export const EthWithdrawalEvent = CommonHistoryEvent.extend({
  entryType: z.literal(HistoryEventEntryType.ETH_WITHDRAWAL_EVENT),
  isExit: z.boolean(),
  validatorIndex: z.number(),
});

export type EthWithdrawalEvent = z.infer<typeof EthWithdrawalEvent>;

export const EthBlockEvent = CommonHistoryEvent.extend({
  blockNumber: z.number(),
  entryType: z.literal(HistoryEventEntryType.ETH_BLOCK_EVENT),
  validatorIndex: z.number(),
});

export type EthBlockEvent = z.infer<typeof EthBlockEvent>;

export const EthDepositEvent = CommonHistoryEvent.extend({
  address: z.string().nullable(),
  counterparty: z.string().nullable(),
  entryType: z.literal(HistoryEventEntryType.ETH_DEPOSIT_EVENT),
  extraData: z.unknown().nullable().nullish(),
  txRef: z.string(),
  validatorIndex: z.number(),
});

export type EthDepositEvent = z.infer<typeof EthDepositEvent>;

export const AssetMovementEvent = CommonHistoryEvent.extend({
  entryType: z.literal(HistoryEventEntryType.ASSET_MOVEMENT_EVENT),
  extraData: z.object({
    address: z.string().nullish(),
    blockchain: z.string().nullish(),
    reference: z.string().nullish(),
    transactionId: z.string().nullish(),
  }).nullable(),
});

export type AssetMovementEvent = z.infer<typeof AssetMovementEvent>;

export const SwapEventSchema = CommonHistoryEvent.extend({
  entryType: z.literal(HistoryEventEntryType.SWAP_EVENT),
  extraData: z.unknown().nullable(),
});

export type SwapEvent = z.infer<typeof SwapEventSchema>;

export const EvmSwapEventSchema = CommonHistoryEvent.extend({
  address: z.string().nullable(),
  counterparty: z.string().nullable(),
  entryType: z.literal(HistoryEventEntryType.EVM_SWAP_EVENT),
  extraData: z.unknown().nullable(),
  txRef: z.string(),
});

export type EvmSwapEvent = z.infer<typeof EvmSwapEventSchema>;

export const SolanaEventSchema = CommonHistoryEvent.extend({
  address: z.string().nullable(),
  counterparty: z.string().nullable(),
  entryType: z.literal(HistoryEventEntryType.SOLANA_EVENT),
  extraData: z.unknown().nullish(),
  txRef: z.string(),
});

export type SolanaEvent = z.infer<typeof SolanaEventSchema>;

export const SolanaSwapEventSchema = CommonHistoryEvent.extend({
  address: z.string().nullable(),
  counterparty: z.string().nullable(),
  entryType: z.literal(HistoryEventEntryType.SOLANA_SWAP_EVENT),
  extraData: z.unknown().nullish(),
  txRef: z.string(),
});

export type SolanaSwapEvent = z.infer<typeof SolanaSwapEventSchema>;

export const HistoryEvent = z.union([
  EvmHistoryEvent,
  AssetMovementEvent,
  OnlineHistoryEvent,
  EthWithdrawalEvent,
  EthBlockEvent,
  EthDepositEvent,
  SwapEventSchema,
  EvmSwapEventSchema,
  SolanaEventSchema,
  SolanaSwapEventSchema,
]);

export type GroupEditableHistoryEvents = AssetMovementEvent | SwapEvent | EvmSwapEvent | SolanaSwapEvent;

export interface FeeEntry {
  amount: string;
  asset: string;
}

export type SwapEventUserNotes = [string, string, string];

export type StandaloneEditableEvents = EvmHistoryEvent | OnlineHistoryEvent | EthWithdrawalEvent | EthBlockEvent | EthDepositEvent | SolanaEvent;

export type HistoryEvent = StandaloneEditableEvents | GroupEditableHistoryEvents;

export interface SwapSubEventModel {
  identifier?: number;
  amount: string;
  asset: string;
  userNotes?: string;
  locationLabel?: string;
}

export interface AddSwapEventPayload {
  entryType: typeof HistoryEventEntryType.SWAP_EVENT;
  fees?: FeeEntry[];
  location: string;
  userNotes: SwapEventUserNotes;
  receiveAmount: string;
  receiveAsset: string;
  spendAmount: string;
  spendAsset: string;
  timestamp: number;
  uniqueId: string;
}

export interface EditSwapEventPayload extends Omit<AddSwapEventPayload, 'uniqueId'> {
<<<<<<< HEAD
  groupIdentifier: string;
  identifier: number;
=======
  identifiers: number[];
>>>>>>> 7342c4ad
}

export interface AddEvmSwapEventPayload {
  entryType: typeof HistoryEventEntryType.EVM_SWAP_EVENT;
  address?: string;
  location: string;
  timestamp: number;
  fee?: SwapSubEventModel[];
  spend: SwapSubEventModel[];
  receive: SwapSubEventModel[];
  counterparty: string;
  sequenceIndex: string;
  txRef: string;
}

export interface EditEvmSwapEventPayload extends AddEvmSwapEventPayload {
  identifiers: number[];
}

export type EditEvmHistoryEventPayload = Omit<
  EvmHistoryEvent,
  'ignoredInAccounting' | 'customized' | 'groupIdentifier'
> & {
  groupIdentifier: string | null;
};

export type NewEvmHistoryEventPayload = Omit<EditEvmHistoryEventPayload, 'identifier'>;

export type EditSolanaEventPayload = Omit<
  SolanaEvent,
  'ignoredInAccounting' | 'customized' | 'groupIdentifier' | 'location'
> & {
  groupIdentifier: string | null;
};

export type NewSolanaEventPayload = Omit<EditSolanaEventPayload, 'identifier'>;

export type EditOnlineHistoryEventPayload = Omit<OnlineHistoryEvent, 'ignoredInAccounting' | 'customized'>;

export type NewOnlineHistoryEventPayload = Omit<EditOnlineHistoryEventPayload, 'identifier'>;

export interface EditEthBlockEventPayload {
  entryType: typeof HistoryEventEntryType.ETH_BLOCK_EVENT;
  identifier: number;
  timestamp: number;
  amount: BigNumber;
  validatorIndex: number;
  blockNumber: number;
  feeRecipient: string;
  isMevReward: boolean;
  groupIdentifier: string | null;
}

export type NewEthBlockEventPayload = Omit<EditEthBlockEventPayload, 'identifier'>;

export interface EditEthDepositEventPayload {
  entryType: typeof HistoryEventEntryType.ETH_DEPOSIT_EVENT;
  identifier: number;
  timestamp: number;
  amount: BigNumber;
  validatorIndex: number;
  txRef: string;
  groupIdentifier: string | null;
  sequenceIndex: number | string;
  depositor: string;
  extraData: object | null;
}

export type NewEthDepositEventPayload = Omit<EditEthDepositEventPayload, 'identifier'>;

export interface EditEthWithdrawalEventPayload {
  entryType: typeof HistoryEventEntryType.ETH_WITHDRAWAL_EVENT;
  identifier: number;
  timestamp: number;
  amount: BigNumber;
  validatorIndex: number;
  withdrawalAddress: string;
  isExit: boolean;
  groupIdentifier: string | null;
}

export type NewEthWithdrawalEventPayload = Omit<EditEthWithdrawalEventPayload, 'identifier'>;

export interface EditAssetMovementEventPayload {
  entryType: typeof HistoryEventEntryType.ASSET_MOVEMENT_EVENT;
  identifier: number;
  timestamp: number;
  amount: BigNumber;
  eventType: string;
  location: string;
  locationLabel: string | null;
  groupIdentifier: string | null;
  asset: string;
  fee: string | null;
  feeAsset: string | null;
  userNotes: [string, string] | [string];
  uniqueId: string;
  transactionId: string;
  blockchain: string;
}

export type NewAssetMovementEventPayload = Omit<EditAssetMovementEventPayload, 'identifier'>;

export interface AddSolanaSwapEventPayload {
  entryType: typeof HistoryEventEntryType.SOLANA_SWAP_EVENT;
  address?: string;
  timestamp: number;
  fee?: SwapSubEventModel[];
  spend: SwapSubEventModel[];
  receive: SwapSubEventModel[];
  counterparty: string;
  sequenceIndex: string;
  txRef: string;
}

export interface EditSolanaSwapEventPayload extends AddSolanaSwapEventPayload {
  identifiers: number[];
}

export type EditHistoryEventPayload =
  | EditEvmHistoryEventPayload
  | EditOnlineHistoryEventPayload
  | EditEthBlockEventPayload
  | EditEthDepositEventPayload
  | EditEthWithdrawalEventPayload
  | EditAssetMovementEventPayload
  | EditSolanaEventPayload;

export type NewHistoryEventPayload =
  | NewEvmHistoryEventPayload
  | NewOnlineHistoryEventPayload
  | NewEthBlockEventPayload
  | NewEthDepositEventPayload
  | NewEthWithdrawalEventPayload
  | NewAssetMovementEventPayload
  | NewSolanaEventPayload;

export type AddHistoryEventPayload = NewHistoryEventPayload | AddSwapEventPayload | AddEvmSwapEventPayload | AddSolanaSwapEventPayload;

export type ModifyHistoryEventPayload = EditHistoryEventPayload | EditSwapEventPayload | EditEvmSwapEventPayload | EditSolanaSwapEventPayload;

export enum HistoryEventAccountingRuleStatus {
  HAS_RULE = 'has rule',
  NOT_PROCESSED = 'not processed',
  PROCESSED = 'processed',
}

export const HistoryEventAccountingRuleStatusEnum = z.enum(HistoryEventAccountingRuleStatus);

export const HistoryEventMeta = z.object({
  ...EntryMeta.shape,
  customized: z.boolean().optional(),
  eventAccountingRuleStatus: HistoryEventAccountingRuleStatusEnum,
  groupedEventsNum: z.number().nullish(),
  hasDetails: z.boolean().optional(),
  hidden: z.boolean().optional(),
});

export type HistoryEventMeta = z.infer<typeof HistoryEventMeta>;

const HistoryEventEntryWithMeta = z.object({
  entry: HistoryEvent,
  ...HistoryEventMeta.shape,
});

export type HistoryEventEntryWithMeta = z.infer<typeof HistoryEventEntryWithMeta>;

const HistoryEventCollectionRowSchema = z.array(HistoryEventEntryWithMeta.or(z.array(HistoryEventEntryWithMeta)));

export type HistoryEventCollectionRow = HistoryEventEntryWithMeta | HistoryEventEntryWithMeta[];

export const HistoryEventsCollectionResponse = CollectionCommonFields.extend({
  entries: HistoryEventCollectionRowSchema,
});

export type HistoryEventsCollectionResponse = z.infer<typeof HistoryEventsCollectionResponse>;

export type HistoryEventEntry = HistoryEvent & HistoryEventMeta;

export type HistoryEventRow = HistoryEventEntry | HistoryEventEntry[];

export const OnlineHistoryEventsQueryType = {
  BLOCK_PRODUCTIONS: 'block_productions',
  ETH_WITHDRAWALS: 'eth_withdrawals',
  GNOSIS_PAY: 'gnosis_pay',
  MONERIUM: 'monerium',
} as const;

export type OnlineHistoryEventsQueryType = typeof OnlineHistoryEventsQueryType[keyof typeof OnlineHistoryEventsQueryType];

export interface OnlineHistoryEventsRequestPayload {
  readonly asyncQuery: boolean;
  readonly queryType: OnlineHistoryEventsQueryType;
}<|MERGE_RESOLUTION|>--- conflicted
+++ resolved
@@ -159,12 +159,7 @@
 }
 
 export interface EditSwapEventPayload extends Omit<AddSwapEventPayload, 'uniqueId'> {
-<<<<<<< HEAD
-  groupIdentifier: string;
-  identifier: number;
-=======
   identifiers: number[];
->>>>>>> 7342c4ad
 }
 
 export interface AddEvmSwapEventPayload {
