--- conflicted
+++ resolved
@@ -1,12 +1,6 @@
 <script setup lang="ts">
-<<<<<<< HEAD
-const { scrambleData: enabled } = useSessionSettingsStore();
-=======
-import { useSessionSettingsStore } from '@/store/settings/session';
-
 const { scrambleData: enabled, scrambleMultiplier: multiplier } =
   useSessionSettingsStore();
->>>>>>> f38f5d93
 
 const scrambleData = ref<boolean>(false);
 const scrambleMultiplier = ref<string>('0');
