<template>
  <card outlined-body>
    <template #title>{{ title }}</template>
    <template #details>
      <v-text-field
        v-model="search"
        outlined
        dense
        prepend-inner-icon="mdi-magnify"
        :label="$t('dashboard_asset_table.search')"
        class="pa-0 ma-0 dashboard-asset-table__search"
        single-line
        hide-details
      />
    </template>
    <data-table
      class="dashboard-asset-table__balances"
      :headers="tableHeaders"
      :items="balances"
      :search.sync="search"
      :loading="loading"
      sort-by="usdValue"
      :custom-sort="sortItems"
      :custom-filter="assetFilter"
    >
      <template #header.usdValue>
        <div class="text-no-wrap">
          {{
            $t('dashboard_asset_table.headers.value', {
              symbol: currencySymbol
            })
          }}
        </div>
      </template>
      <template #header.usdPrice>
        <div class="text-no-wrap">
          {{
            $t('dashboard_asset_table.headers.price', {
              symbol: currencySymbol
            })
          }}
        </div>
      </template>
      <template #item.asset="{ item }">
        <asset-details opens-details :asset="item.asset" />
      </template>
      <template #item.amount="{ item }">
        <amount-display :value="item.amount" />
      </template>
      <template #item.usdValue="{ item }">
        <amount-display
          show-currency="symbol"
          :fiat-currency="item.asset"
          :amount="item.amount"
          :value="item.usdValue"
        />
      </template>
      <template #item.usdPrice="{ item }">
        <amount-display
          v-if="item.usdPrice && item.usdPrice.gte(0)"
          show-currency="symbol"
          fiat-currency="USD"
          tooltip
          :price-asset="item.asset"
          :value="item.usdPrice"
        />
        <span v-else>-</span>
      </template>
      <template #item.percentage="{ item }">
        <percentage-display :value="percentage(item.usdValue)" />
      </template>
      <template #no-results>
        <span class="grey--text text--darken-2">
          {{
            $t('dashboard_asset_table.no_search_result', {
              search
            })
          }}
        </span>
      </template>
      <template v-if="balances.length > 0 && search.length < 1" #body.append>
        <tr
          v-if="$vuetify.breakpoint.smAndUp"
          class="dashboard-asset-table__balances__total font-weight-medium"
        >
          <td colspan="3">{{ $t('dashboard_asset_table.total') }}</td>
          <td class="text-end">
            <amount-display
              :fiat-currency="currencySymbol"
              :value="total"
              show-currency="symbol"
            />
          </td>
          <td />
        </tr>
        <tr v-else>
          <td>
            <v-row class="justify-space-between">
              <v-col cols="auto" class="font-weight-medium">
                {{ $t('dashboard_asset_table.total') }}
              </v-col>
              <v-col cols="auto">
                <amount-display
                  :fiat-currency="currencySymbol"
                  :value="total"
                  show-currency="symbol"
                />
              </v-col>
            </v-row>
          </td>
        </tr>
      </template>
    </data-table>
  </card>
</template>

<script lang="ts">
import { AssetBalance, AssetBalanceWithPrice, BigNumber } from '@rotki/common';
import {
  computed,
  defineComponent,
  PropType,
  Ref,
  ref,
  toRefs
} from '@vue/composition-api';
import {
  setupAssetInfoRetrieval,
  setupExchangeRateGetter
} from '@/composables/balances';
import { currency } from '@/composables/session';
import { totalNetWorthUsd } from '@/composables/statistics';
import { aggregateTotal } from '@/filters';
import i18n from '@/i18n';
import { Nullable } from '@/types';
import { getSortItems } from '@/utils/assets';

const tableHeaders = (totalNetWorthUsd: Ref<BigNumber>) =>
  computed(() => {
    return [
      {
        text: i18n.t('dashboard_asset_table.headers.asset').toString(),
        value: 'asset',
        cellClass: 'asset-info'
      },
      {
        text: i18n.t('dashboard_asset_table.headers.price').toString(),
        value: 'usdPrice',
        align: 'end'
      },
      {
        text: i18n.t('dashboard_asset_table.headers.amount'),
        value: 'amount',
        align: 'end',
        cellClass: 'asset-divider'
      },
      {
        text: i18n.t('dashboard_asset_table.headers.value').toString(),
        value: 'usdValue',
        align: 'end',
        class: 'text-no-wrap'
      },
      {
        text: totalNetWorthUsd.value.gt(0)
          ? i18n.t('dashboard_asset_table.headers.percentage').toString()
          : i18n.t('dashboard_asset_table.headers.percentage_total').toString(),
        value: 'percentage',
        align: 'end',
        cellClass: 'asset-percentage',
        class: 'text-no-wrap',
        sortable: false
      }
    ];
  });

const DashboardAssetTable = defineComponent({
  name: 'DashboardAssetTable',
  props: {
    loading: { required: false, type: Boolean, default: false },
    title: { required: true, type: String },
    balances: {
      required: true,
      type: Array as PropType<AssetBalanceWithPrice[]>
    }
  },
  setup(props) {
    const { balances } = toRefs(props);
    const search = ref('');

    const currencySymbol = currency;
    const exchangeRate = setupExchangeRateGetter();
    const total = computed(() => {
      const mainCurrency = currencySymbol.value;
      return aggregateTotal(
        balances.value,
        mainCurrency,
        exchangeRate(mainCurrency) ?? new BigNumber(1)
      );
    });

    const { getAssetSymbol, getAssetName } = setupAssetInfoRetrieval();

    const assetFilter = (
      _value: Nullable<string>,
      search: Nullable<string>,
      item: Nullable<AssetBalance>
    ) => {
      if (!search || !item) {
        return true;
      }
      const keyword = search?.toLocaleLowerCase()?.trim() ?? '';
      const name = getAssetName(item.asset)?.toLocaleLowerCase()?.trim();
      const symbol = getAssetSymbol(item.asset)?.toLocaleLowerCase()?.trim();
      return symbol.indexOf(keyword) >= 0 || name.indexOf(keyword) >= 0;
    };

    const totalUsd = computed(() => {
      return balances.value.reduce(
        (sum, balance) => sum.plus(balance.usdValue),
        new BigNumber(0)
      );
    });

    const percentage = (value: BigNumber) => {
      const netWorth = totalNetWorthUsd.value;
      const total = netWorth.lt(0) ? totalUsd.value : netWorth;
      return value.div(total).multipliedBy(100).toFixed(2);
    };

    const { getAssetInfo } = setupAssetInfoRetrieval();
    return {
      search,
      total,
      tableHeaders: tableHeaders(totalNetWorthUsd),
      currencySymbol,
<<<<<<< HEAD
      floatingPrecision: floatingPrecision,
=======
>>>>>>> 40f50de8
      sortItems: getSortItems(getAssetInfo),
      assetFilter,
      percentage
    };
  }
});

export default DashboardAssetTable;
</script>

<style scoped lang="scss">
::v-deep {
  .asset-divider {
    width: 100%;

    @media (min-width: 2000px) {
      width: 50%;
    }
  }

  .asset-info {
    @media (min-width: 2000px) {
      width: 300px;
    }
  }

  .asset-percentage {
    width: 120px;

    @media (min-width: 2000px) {
      width: 200px;
    }
  }
}

.dashboard-asset-table {
  &__search {
    max-width: 450px;
  }

  &__balances {
    &__total {
      &:hover {
        background-color: transparent !important;
      }
    }
  }
}
</style><|MERGE_RESOLUTION|>--- conflicted
+++ resolved
@@ -233,10 +233,6 @@
       total,
       tableHeaders: tableHeaders(totalNetWorthUsd),
       currencySymbol,
-<<<<<<< HEAD
-      floatingPrecision: floatingPrecision,
-=======
->>>>>>> 40f50de8
       sortItems: getSortItems(getAssetInfo),
       assetFilter,
       percentage
