--- conflicted
+++ resolved
@@ -147,17 +147,10 @@
         {{ t('deposits_withdrawals.title') }}
       </NavigatorLink>
     </template>
-<<<<<<< HEAD
-    <template #actions>
-      <VRow v-if="!locationOverview">
+    <template v-if="!locationOverview" #actions>
+      <VRow>
         <VCol cols="12" sm="6">
           <IgnoreButtons
-=======
-    <template v-if="!locationOverview" #actions>
-      <v-row>
-        <v-col cols="12" sm="6">
-          <ignore-buttons
->>>>>>> 11bb4534
             :disabled="selected.length === 0 || loading"
             @ignore="ignore($event)"
           />
