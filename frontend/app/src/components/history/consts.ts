--- conflicted
+++ resolved
@@ -4,10 +4,7 @@
 import UpholdIcon from '@/components/icons/UpholdIcon.vue';
 import {
   EXCHANGE_BALANCER,
-<<<<<<< HEAD
-=======
   EXCHANGE_BISQ,
->>>>>>> 40f50de8
   EXCHANGE_BLOCKFI,
   EXCHANGE_CRYPTOCOM,
   EXCHANGE_NEXO,
