<script setup lang="ts">
import useVuelidate from '@vuelidate/core';
import { helpers, required, requiredIf } from '@vuelidate/validators';
import { type LoginCredentials, type SyncApproval } from '@/types/login';

const props = withDefaults(
  defineProps<{
    loading: boolean;
    errors?: string[];
  }>(),
  {
    errors: () => []
  }
);

const emit = defineEmits<{
  (e: 'touched'): void;
  (e: 'new-account'): void;
  (e: 'login', credentials: LoginCredentials): void;
  (e: 'backend-changed', url: string | null): void;
}>();

const { t } = useI18n();

const { errors } = toRefs(props);

const authStore = useSessionAuthStore();
const { conflictExist } = storeToRefs(authStore);
const { resetSyncConflict, resetIncompleteUpgradeConflict } = authStore;

const touched = () => emit('touched');
const newAccount = () => emit('new-account');
const backendChanged = (url: string | null) => emit('backend-changed', url);

const { logoutRemoteSession } = useSessionStore();
const { usageGuideUrl } = useInterop();
const css = useCssModule();

const username: Ref<string> = ref('');
const password: Ref<string> = ref('');
const rememberUsername: Ref<boolean> = ref(false);
const rememberPassword: Ref<boolean> = ref(false);
const customBackendDisplay: Ref<boolean> = ref(false);
const customBackendUrl: Ref<string> = ref('');
const customBackendSessionOnly: Ref<boolean> = ref(false);
const customBackendSaved: Ref<boolean> = ref(false);

const usernameRef: Ref = ref();
const passwordRef: Ref = ref();

const savedRememberUsername = useLocalStorage('rotki.remember_username', null);
const savedRememberPassword = useLocalStorage('rotki.remember_password', null);
const savedUsername = useLocalStorage('rotki.username', '');

const rules = {
  username: {
    required: helpers.withMessage(
      t('login.validation.non_empty_username'),
      required
    ),
    isValidUsername: helpers.withMessage(
      t('login.validation.valid_username'),
      (v: string): boolean => !!(v && /^[\w.-]+$/.test(v))
    )
  },
  password: {
    required: helpers.withMessage(
      t('login.validation.non_empty_password'),
      required
    )
  },
  customBackendUrl: {
    required: helpers.withMessage(
      t('login.custom_backend.validation.non_empty'),
      requiredIf(customBackendDisplay)
    ),
    isValidUrl: helpers.withMessage(
      t('login.custom_backend.validation.url'),
      (v: string): boolean =>
        !get(customBackendDisplay) ||
        (v.length < 300 &&
          /^https?:\/\/(www\.)?[\w#%+.:=@~-]{1,256}(\.[\d()A-Za-z]{1,6})?\b([\w#%&()+./:=?@~-]*)$/.test(
            v
          ))
    )
  }
};

const v$ = useVuelidate(
  rules,
  {
    username,
    password,
    customBackendUrl
  },
  {
    $autoDirty: true
  }
);

const { clearPassword, getPassword, isPackaged, storePassword } = useInterop();

watch(
  [username, password],
  ([username, password], [oldUsername, oldPassword]) => {
    // touched should not be emitted when restoring from local storage
    if (!oldUsername && username === get(savedUsername)) {
      return;
    }
    if (username !== oldUsername || password !== oldPassword) {
      touched();
    }
  }
);

const isLoggedInError = useArraySome(errors, error =>
  error.includes('is already logged in')
);

const usernameError = useArrayFind(errors, error => error.startsWith('User '));
const passwordError = useArrayFind(errors, error =>
  error.startsWith('Wrong password ')
);

const hasServerError = computed(
  () => !!get(usernameError) || !!get(passwordError)
);

const usernameErrors = computed(() => {
<<<<<<< HEAD
  const formErrors = [...get(v$).username.$errors.map(e => e.$message)];
=======
  const formErrors = [...toMessages(get(v$).username)];
>>>>>>> 85811018
  const serverError = get(usernameError);
  if (serverError) {
    formErrors.push(serverError);
  }

  return formErrors;
});

const passwordErrors = computed(() => {
<<<<<<< HEAD
  const formErrors = [...get(v$).password.$errors.map(e => e.$message)];
=======
  const formErrors = [...toMessages(get(v$).password)];
>>>>>>> 85811018
  const serverError = get(passwordError);
  if (serverError) {
    formErrors.push(serverError);
  }

  return formErrors;
});

const logout = async () => {
  const { success } = await logoutRemoteSession();
  if (success) {
    touched();
  }
};

const serverColor = computed<string | null>(() => {
  if (get(customBackendSessionOnly)) {
    return 'primary';
  } else if (get(customBackendSaved)) {
    return 'success';
  }

  return null;
});

const focusElement = (element: any) => {
  if (!element) {
    return;
  }
  const input = element.$el.querySelector(
    'input:not([type=hidden])'
  ) as HTMLInputElement;
  input.focus();
};

const updateFocus = () => {
  nextTick(() => {
    focusElement(get(username) ? get(passwordRef) : get(usernameRef));
  });
};

const saveCustomBackend = () => {
  saveBackendUrl({
    url: get(customBackendUrl),
    sessionOnly: get(customBackendSessionOnly)
  });
  backendChanged(get(customBackendUrl));
  set(customBackendSaved, true);
  set(customBackendDisplay, false);
};

const clearCustomBackend = () => {
  set(customBackendUrl, '');
  set(customBackendSessionOnly, false);
  deleteBackendUrl();
  backendChanged(null);
  set(customBackendSaved, false);
  set(customBackendDisplay, false);
};

const checkRememberUsername = () => {
  set(
    rememberUsername,
    !!get(savedRememberUsername) || !!get(savedRememberPassword)
  );
};

const loadSettings = async () => {
  set(rememberPassword, !!get(savedRememberPassword));
  checkRememberUsername();
  set(username, get(savedUsername));
  const { sessionOnly, url } = getBackendUrl();
  set(customBackendUrl, url);
  set(customBackendSessionOnly, sessionOnly);
  set(customBackendSaved, !!url);

  if (isPackaged && get(rememberPassword) && get(username)) {
    const savedPassword = await getPassword(get(username));

    if (savedPassword) {
      set(password, savedPassword);
      await login();
    }
  }
};

onMounted(async () => {
  await loadSettings();
  updateFocus();
});

watch(rememberUsername, (remember: boolean, previous: boolean) => {
  if (remember === previous) {
    return;
  }

  if (!remember) {
    set(savedRememberUsername, null);
    set(savedUsername, null);
  } else {
    set(savedRememberUsername, 'true');
  }
});

watch(rememberPassword, async (remember: boolean, previous: boolean) => {
  if (remember === previous) {
    return;
  }

  if (!remember) {
    set(savedRememberPassword, null);
    if (isPackaged) {
      await clearPassword();
    }
  } else {
    set(savedRememberPassword, 'true');
  }

  checkRememberUsername();
});

const login = async (actions?: {
  syncApproval?: SyncApproval;
  resumeFromBackup?: boolean;
}) => {
  const credentials: LoginCredentials = {
    username: get(username),
    password: get(password),
    ...actions
  };
  emit('login', credentials);
  if (get(rememberUsername)) {
    set(savedUsername, get(username));
  }

  if (get(rememberPassword) && isPackaged) {
    await storePassword(get(username), get(password));
  }
};

const abortLogin = () => {
  resetSyncConflict();
  resetIncompleteUpgradeConflict();
};
</script>

<template>
  <Transition
    enter-class="-top-5 opacity-0"
    enter-to-class="top-0 opacity-1"
    enter-active-class="transform duration-300"
    leave-class="top-0 opacity-1"
    leave-to-class="-top-5 opacity-0"
    leave-active-class="transform duration-100"
  >
    <div :class="css.login">
      <div :class="css.login__wrapper">
        <h4 class="text-h4 mb-3">
          {{ t('login.title') }}
        </h4>

        <div class="text-body-1 text-rui-text-secondary mb-8">
          <p class="mb-3">{{ t('login.description.welcome') }}</p>
          <i18n path="login.description.more_details" tag="p">
            <template #documentation>
              <BaseExternalLink
                :text="t('login.description.our_docs')"
                :href="usageGuideUrl"
                class="underline !text-rui-text-secondary"
              />
            </template>
          </i18n>
        </div>

        <div>
          <form novalidate @submit.stop.prevent="login()">
            <RuiTextField
              ref="usernameRef"
              v-model="username"
              variant="outlined"
              color="primary"
              autocomplete="username"
              :label="t('login.label_username')"
              :error-messages="usernameErrors"
              :disabled="loading || conflictExist || customBackendDisplay"
              class="mb-2"
              data-cy="username-input"
            />

            <RuiRevealableTextField
              ref="passwordRef"
              v-model="password"
              variant="outlined"
              color="primary"
              autocomplete="current-password"
              :error-messages="passwordErrors"
              :disabled="loading || conflictExist || customBackendDisplay"
              class="mb-2"
              :label="t('login.label_password')"
              data-cy="password-input"
            />

            <div class="flex items-center justify-between">
              <div>
                <RuiCheckbox
                  v-model="rememberUsername"
                  :disabled="
                    customBackendDisplay || rememberPassword || loading
                  "
                  color="primary"
                  hide-details
                  :class="css.remember"
                >
                  {{ t('login.remember_username') }}
                </RuiCheckbox>
                <div
                  v-if="isPackaged"
<<<<<<< HEAD
                  class="pt-2 flex items-center justify-between"
                  no-gutters
=======
                  class="flex items-center justify-between"
>>>>>>> 85811018
                >
                  <div>
                    <RuiCheckbox
                      v-model="rememberPassword"
                      :disabled="customBackendDisplay || loading"
                      color="primary"
                      hide-details
                      :class="css.remember"
                    >
                      {{ t('login.remember_password') }}
                    </RuiCheckbox>
                  </div>
                  <RuiTooltip
                    class="ml-2"
                    :text="t('login.remember_password_tooltip')"
                  >
                    <RuiIcon name="question-line" color="primary" />
                  </RuiTooltip>
                </div>
              </div>
              <div>
                <RuiTooltip
                  :open-delay="400"
                  :text="t('login.custom_backend.tooltip')"
                >
                  <RuiButton
                    :disabled="loading"
                    type="button"
                    icon
                    @click="customBackendDisplay = !customBackendDisplay"
                  >
                    <RuiIcon name="server-line" :color="serverColor" />
                  </RuiButton>
                </RuiTooltip>
              </div>
            </div>

            <Transition
              enter-class="h-0 opacity-0"
              enter-to-class="h-full opacity-1"
              enter-active-class="transition duration-300"
              leave-class="h-full opacity-1"
              leave-to-class="h-0 opacity-0"
              leave-active-class="transition duration-100"
            >
              <div v-if="customBackendDisplay">
                <div class="flex flex-col justify-stretch space-y-4 mt-4">
                  <RuiTextField
                    v-model="customBackendUrl"
                    variant="outlined"
                    :error-messages="
                      v$.customBackendUrl.$errors.map(e => e.$message)
                    "
                    :disabled="customBackendSaved"
                    :label="t('login.custom_backend.label')"
                    :placeholder="t('login.custom_backend.placeholder')"
                    :hint="t('login.custom_backend.hint')"
                  >
                    <template #prepend>
                      <RuiIcon name="server-line" :color="serverColor" />
                    </template>
                    <template #append>
                      <RuiButton
                        v-if="!customBackendSaved"
                        :disabled="loading"
                        variant="text"
                        class="-mr-1 !p-2"
                        type="button"
                        icon
                        @click="saveCustomBackend()"
                      >
                        <RuiIcon name="save-2-fill" color="primary" size="20" />
                      </RuiButton>
                      <RuiButton
                        v-else
                        variant="text"
                        class="-mr-1 !p-2"
                        type="button"
                        icon
                        @click="clearCustomBackend()"
                      >
                        <RuiIcon
                          name="delete-bin-fill"
                          color="primary"
                          size="20"
                        />
                      </RuiButton>
                    </template>
                  </RuiTextField>

                  <RuiCheckbox
                    v-model="customBackendSessionOnly"
                    :class="css.remember"
<<<<<<< HEAD
=======
                    color="primary"
>>>>>>> 85811018
                    hide-details
                    :disabled="customBackendSaved"
                  >
                    {{ t('login.custom_backend.session_only') }}
                  </RuiCheckbox>
                </div>
              </div>
            </Transition>

            <PremiumSyncConflictAlert
              @proceed="login({ syncApproval: $event })"
            />

            <IncompleteUpgradeAlert
              @confirm="login({ resumeFromBackup: true })"
              @cancel="abortLogin()"
            />

            <div :class="css.login__actions">
              <RuiButton
                color="primary"
                size="lg"
                :disabled="
                  v$.$invalid ||
                  loading ||
                  conflictExist ||
                  customBackendDisplay
                "
                :loading="loading"
                type="submit"
                data-cy="login-submit"
              >
                {{ t('common.actions.continue') }}
              </RuiButton>

              <span :class="css.login__actions__footer">
                <span>{{ t('login.button_no_account') }}</span>
                <RuiButton
                  color="primary"
                  size="lg"
                  variant="text"
                  :disabled="loading"
                  type="button"
                  data-cy="new-account"
                  @click="newAccount()"
                >
                  {{ t('login.button_signup') }}
                </RuiButton>
              </span>
            </div>
          </form>
        </div>
      </div>
      <div v-if="errors.length > 0" class="mt-8 max-w-[41.25rem] mx-auto">
        <RuiAlert
          v-if="hasServerError"
          :action-text="isLoggedInError ? t('login.logout') : ''"
          type="warning"
          @action="logout()"
        >
          <template #title>
            <p class="text-body-2 mb-2">
              <span class="font-bold">
                {{ t('login.credential_error.title') }}
              </span>
              {{ t('login.credential_error.description') }}
            </p>
            <p class="text-body-2 mb-0">
              {{ t('login.credential_error.support') }}
            </p>
          </template>
        </RuiAlert>
        <RuiAlert v-else type="error">
          <template #title>
            <p
              v-for="(error, i) in errors"
              :key="i"
              :class="{
                'mb-2': i < errors.length - 1,
                'mb-0': i === errors.length - 1
              }"
            >
              {{ error }}
            </p>
          </template>
        </RuiAlert>
      </div>
    </div>
  </Transition>
</template>

<style module lang="scss">
.login {
  &__wrapper {
    @apply max-w-[27.5rem] mx-auto;
  }

  &__actions {
    &__footer {
      @apply flex items-center justify-center;
    }

    @apply flex flex-col justify-stretch space-y-8 pt-8;
  }
}

.remember {
  &__tooltip {
    font-size: 0.8rem;
  }

  @apply ml-2;
}
</style><|MERGE_RESOLUTION|>--- conflicted
+++ resolved
@@ -127,11 +127,7 @@
 );
 
 const usernameErrors = computed(() => {
-<<<<<<< HEAD
-  const formErrors = [...get(v$).username.$errors.map(e => e.$message)];
-=======
   const formErrors = [...toMessages(get(v$).username)];
->>>>>>> 85811018
   const serverError = get(usernameError);
   if (serverError) {
     formErrors.push(serverError);
@@ -141,11 +137,7 @@
 });
 
 const passwordErrors = computed(() => {
-<<<<<<< HEAD
-  const formErrors = [...get(v$).password.$errors.map(e => e.$message)];
-=======
   const formErrors = [...toMessages(get(v$).password)];
->>>>>>> 85811018
   const serverError = get(passwordError);
   if (serverError) {
     formErrors.push(serverError);
@@ -363,12 +355,7 @@
                 </RuiCheckbox>
                 <div
                   v-if="isPackaged"
-<<<<<<< HEAD
-                  class="pt-2 flex items-center justify-between"
-                  no-gutters
-=======
                   class="flex items-center justify-between"
->>>>>>> 85811018
                 >
                   <div>
                     <RuiCheckbox
@@ -462,10 +449,7 @@
                   <RuiCheckbox
                     v-model="customBackendSessionOnly"
                     :class="css.remember"
-<<<<<<< HEAD
-=======
                     color="primary"
->>>>>>> 85811018
                     hide-details
                     :disabled="customBackendSaved"
                   >
