--- conflicted
+++ resolved
@@ -1,16 +1,12 @@
 <script setup lang="ts">
 import type { NftAsset } from '@/types/nfts';
-<<<<<<< HEAD
 import {
   getAddressFromEvmIdentifier,
   getAddressFromSolanaIdentifier,
   isEvmIdentifier,
   isSolanaTokenIdentifier,
 } from '@rotki/common';
-=======
-import { getAddressFromEvmIdentifier, isEvmIdentifier } from '@rotki/common';
 import { getNftAssetIdDetail, isEvmIdentifierWithNftId } from '@rotki/common/lib';
->>>>>>> 430fbbee
 import { useAssetPageNavigation } from '@/composables/assets/navigation';
 import { useAssetInfoRetrieval } from '@/composables/assets/retrieval';
 import { useSpamAsset } from '@/composables/assets/spam';
