--- conflicted
+++ resolved
@@ -29,12 +29,8 @@
   RoundingMode,
   THOUSAND_SEPARATOR,
   TIMEFRAME_SETTING,
-<<<<<<< HEAD
-  VALUE_ROUNDING_MODE
-=======
   VALUE_ROUNDING_MODE,
   NFTS_IN_NET_VALUE
->>>>>>> 40f50de8
 } from '@/types/frontend-settings';
 
 type Mutations<S = SettingsState> = {
