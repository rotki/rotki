import { camelCase, isEmpty } from 'lodash-es';
import { Blockchain } from '@rotki/common/lib/blockchain';
import { type MaybeRef, objectOmit, objectPick } from '@vueuse/core';
import {
  aggregateTotals,
  createAccountWithBalance,
  getAccountAddress,
  getAccountBalance,
  getAccountLabel,
  hasTokens,
} from '@/utils/blockchain/accounts';
import type { Accounts, AssetBreakdown, Balances, BlockchainAccount, BlockchainAccountGroupRequestPayload, BlockchainAccountGroupWithBalance, BlockchainAccountRequestPayload, BlockchainAccountWithBalance, DeleteBlockchainAccountParams, EthereumValidator, EthereumValidatorRequestPayload, Totals } from '@/types/blockchain/accounts';
import type { AssetBalance, Balance } from '@rotki/common';
import type { Collection } from '@/types/collection';
import type { BlockchainTotal } from '@/types/blockchain';
import type { AssetBalances } from '@/types/balances';
import type { BlockchainBalances } from '@/types/blockchain/balances';
import type { AssetPrices } from '@/types/prices';

export const useBlockchainStore = defineStore('blockchain', () => {
  const accounts = ref<Accounts>({});
  const balances = ref<Balances>({});
  const totals = ref<Totals>({});
  const liabilities = ref<Totals>({});
  const stakingValidatorsLimits = ref<{
    limit: number;
    total: number;
  }>();

  const { addressNameSelector } = useAddressesNamesStore();
  const { getChainAccountType } = useSupportedChains();

  const addresses = computed<Record<string, string[]>>(() => {
    const accountData = get(accounts);
    if (!accountData)
      return {};

    return Object.fromEntries(Object.entries(accountData).map(([chain, accounts]) => [
      chain,
      accounts.filter(hasAccountAddress).map(account => getAccountAddress(account)),
    ]));
  });

  const aggregatedTotals = computed<AssetBalances>(() => aggregateTotals(get(totals)));

  const aggregatedLiabilities = computed<AssetBalances>(() => aggregateTotals(get(liabilities)));

  const groups = computed<BlockchainAccountGroupWithBalance[]>(() => {
    const accountData = objectOmit(get(accounts), [Blockchain.ETH2]);
    const balanceData = objectOmit(get(balances), [Blockchain.ETH2]);

    const nonGroupAccounts = Object.values(accountData).flatMap(accounts => accounts.filter(account => !account.groupId));
    const nonGroupAccountAddresses = nonGroupAccounts.map(account => getAccountAddress(account));
    const groupIdentifiers: string[] = nonGroupAccountAddresses.filter(uniqueStrings);

    const groupHeaders = groupIdentifiers.map((address) => {
      const accountAssets = Object.values(balanceData)
        .filter(data => !isEmpty(data) && !isEmpty(data[address]))
        .map(data => data[address]);
      const usdValue = accountAssets.reduce((previousValue, currentValue) => previousValue.plus(assetSum(currentValue.assets)), Zero);

      const accountsForAddress = Object.values(accountData).flatMap(
        accounts => accounts.filter(account => getAccountAddress(account) === address),
      );

      const tags = accountsForAddress.flatMap(account => account.tags ?? []).filter(uniqueStrings);
      const chains = accountsForAddress.map(account => account.chain);
      const label = accountsForAddress.length > 0 ? getAccountLabel(accountsForAddress[0]) : undefined;

      let hasAssets = false;
      if (accountsForAddress.length === 1) {
        const account = accountsForAddress[0];
        const assets = accountAssets?.[0]?.assets ?? {};
        hasAssets = hasTokens(account.nativeAsset, assets);
      }

      return {
        type: 'group',
        data: accountsForAddress.length === 1 ? accountsForAddress[0].data : { type: 'address', address },
        category: getChainAccountType(chains[0]),
        usdValue,
        label,
        tags: tags.length > 0 ? tags : undefined,
        chains,
        expansion: chains.length > 1 ? 'accounts' : (hasAssets ? 'assets' : undefined),
      } satisfies BlockchainAccountGroupWithBalance;
    });

    const preGrouped = Object.values(accountData)
      .flatMap(accounts => accounts.filter(account => account.groupHeader))
      .map((account) => {
        const balance: Balance = { amount: Zero, usdValue: Zero };
        const chainBalances = balanceData[account.chain];
        const accounts = accountData[account.chain];
        const groupAccounts = accounts.filter(acc => !acc.groupHeader && acc.groupId === account.groupId);
        for (const subAccount of groupAccounts) {
          const { balance: subBalance } = getAccountBalance(subAccount, chainBalances);
          if (account.nativeAsset === subAccount.nativeAsset)
            balance.amount = balance.amount.plus(subBalance.amount);

          balance.usdValue = balance.usdValue.plus(subBalance.usdValue);
        }
        return {
          ...objectOmit(account, ['chain', 'groupId', 'groupHeader']),
          ...balance,
          type: 'group',
          chains: [account.chain],
          category: getChainAccountType(account.chain),
          expansion: groupAccounts.length > 0 ? 'accounts' : undefined,
        } satisfies BlockchainAccountGroupWithBalance;
      });
    return [...groupHeaders, ...preGrouped];
  });

  const blockchainAccounts = computed<Record<string, BlockchainAccountWithBalance[]>>(() => {
    const accountData = get(accounts);
    const balanceData = get(balances);

    const entries = Object.entries(accountData).map(([chain, accounts]) => {
      const chainBalances = balanceData[chain] ?? {};
      return [chain, accounts.filter(account => !account.groupHeader).map(account => createAccountWithBalance(account, chainBalances))];
    });

    return Object.fromEntries(entries);
  });

  const ethStakingValidators = computed<EthereumValidator[]>(() => {
    const validatorAccounts = get(blockchainAccounts)[Blockchain.ETH2] ?? [];
    return validatorAccounts.filter(isAccountWithBalanceValidator).map(validator => ({
      ...objectPick(validator, ['usdValue', 'amount']),
      ...validator.data,
    }));
  });

  const blockchainTotals = computed<BlockchainTotal[]>(() =>
    Object.entries(get(blockchainAccounts))
      .map(([chain, accounts]) => ({
        chain,
        children: [],
        usdValue: sum(accounts),
        loading: false,
      }))
      .filter(item => item.usdValue.gt(0))
      .sort((a, b) => sortDesc(a.usdValue, b.usdValue)),
  );

  const blockchainAccountList = computed<BlockchainAccountWithBalance[]>(() =>
    Object.values(get(blockchainAccounts)).reduce(
      (previousValue, currentValue) => [...previousValue, ...currentValue],
      [],
    ),
  );

  const removeTag = (tag: string) => {
    const copy = { ...get(accounts) };
    for (const chain in copy) {
      const accountData = copy[chain];
      copy[chain] = removeTags(accountData, tag);
    }

    set(accounts, copy);
  };

  const updateAccounts = (chain: string, data: BlockchainAccount[]) => {
    set(accounts, { ...get(accounts), [chain]: data });
  };

  const removeAccounts = ({ accounts: addresses, chain }: DeleteBlockchainAccountParams): void => {
    const knownAccounts = { ...get(accounts) };
    const chainAccounts = knownAccounts[chain];
    if (chainAccounts) {
      knownAccounts[chain] = chainAccounts.filter(account => !addresses.includes(getAccountAddress(account)));
      set(accounts, knownAccounts);
    }

    const knownBalances = { ...get(balances) };
    const chainBalances = knownBalances[chain];

    if (chainBalances) {
      addresses.forEach((address) => {
        if (chainBalances[address])
          delete chainBalances[address];
      });
      knownBalances[chain] = chainBalances;
      set(balances, knownBalances);
    }
  };

  const updateBalances = (chain: string, { perAccount, totals: updatedTotals }: BlockchainBalances) => {
    set(balances, {
      ...get(balances),
      [chain]: perAccount[camelCase(chain)] ?? {},
    });

    set(totals, {
      ...get(totals),
      [chain]: removeZeroAssets(updatedTotals.assets),
    });

    set(liabilities, {
      ...get(liabilities),
      [chain]: removeZeroAssets(updatedTotals.liabilities),
    });
  };

  const updatePrices = (prices: MaybeRef<AssetPrices>) => {
    set(totals, updateTotalsPrices(totals, prices));
    set(liabilities, updateTotalsPrices(liabilities, prices));
    set(balances, updateBlockchainAssetBalances(balances, prices));
  };

  const getAccounts = (chain: string): BlockchainAccount[] => get(accounts)[chain] ?? [];

  const getAddressBalances = (chain: string, address: string) =>
    get(balances)[chain]?.[address] ?? { assets: {}, liabilities: {} };

  const getAccountByAddress = (address: string, chain?: string): BlockchainAccount | undefined => {
    const knownAccounts = get(accounts);
    if (chain && knownAccounts[chain])
      return knownAccounts[chain].find(account => getAccountAddress(account) === address);

    return Object.values(knownAccounts)
      .flatMap(x => x)
      .find(account => getAccountAddress(account) === address);
  };

  const getBlockchainAccounts = (chain: string): BlockchainAccountWithBalance[] => get(blockchainAccounts)[chain] ?? [];

  const getAddresses = (chain: string): string[] => get(addresses)[chain] ?? [];

  const { getAssetAssociationIdentifiers } = useAssetInfoRetrieval();

  const getBreakdown = (asset: string, chain?: string): AssetBreakdown[] => {
    const breakdown: AssetBreakdown[] = [];
    const balanceData = get(balances);
    const accountData = get(accounts);

    const chains = chain ? [chain] : Object.keys(accountData);

    for (const chain of chains) {
      const chainAccounts = accountData[chain] ?? {};
      const chainBalanceData = balanceData[chain];
      if (!chainBalanceData)
        return [];

      for (const address in chainBalanceData) {
        const balance = chainBalanceData[address];
<<<<<<< HEAD
        const assetBalance = balance.assets[asset];
        if (!assetBalance)
          continue;

        breakdown.push({
          address,
          location: chain,
          ...assetBalance,
          tags: chainAccounts.find(account => getAccountAddress(account) === address && account.chain === chain)
            ?.tags,
=======
        const assetAssociations = get(getAssetAssociationIdentifiers(asset));
        assetAssociations.forEach((asset) => {
          const assetBalance = balance.assets[asset];
          if (!assetBalance)
            return;

          breakdown.push({
            address,
            location: chain,
            ...assetBalance,
            tags: chainAccounts.find(account => getAccountAddress(account) === address && account.chain === chain)?.tags,
          });
>>>>>>> 6ae76762
        });
      }
    }

    return breakdown;
  };

  const getAccountDetails = (
    chain: string,
    address: string,
  ): {
    assets: AssetBalance[];
    liabilities: AssetBalance[];
  } => {
    const chainAssets = get(balances)[chain] ?? {};
    const addressAssets = chainAssets[address];

    if (addressAssets) {
      const { assets, liabilities } = addressAssets;
      return {
        assets: Object.entries(assets).map(([asset, balance]) => ({ asset, ...balance })),
        liabilities: !liabilities ? [] : Object.entries(liabilities).map(([asset, balance]) => ({ asset, ...balance })),
      };
    }

    return {
      assets: [],
      liabilities: [],
    };
  };

  const fetchAccounts = async (
    payload: MaybeRef<BlockchainAccountRequestPayload>,
  ): Promise<Collection<BlockchainAccountGroupWithBalance>> => await new Promise((resolve) => {
    resolve(sortAndFilterAccounts(
      get(groups),
      get(payload),
      {
        getAccounts(groupId: string) {
          return get(blockchainAccountList).filter(account => account.groupId === groupId);
        },
        getLabel(address, chain) {
          return get(addressNameSelector(address, chain));
        },
      },
    ),
    );
  });

  const fetchGroupAccounts = async (
    payload: MaybeRef<BlockchainAccountGroupRequestPayload>,
  ): Promise<Collection<BlockchainAccountWithBalance>> => await new Promise((resolve) => {
    const params = get(payload);
    const newVar = get(blockchainAccountList).filter(account => account.groupId === params.groupId);
    resolve(sortAndFilterAccounts(newVar, params, {
      getLabel(address, chain) {
        return get(addressNameSelector(address, chain));
      },
    }));
  });

  const fetchValidators = async (
    payload: MaybeRef<EthereumValidatorRequestPayload>,
  ): Promise<Collection<EthereumValidator>> => await new Promise(
    (resolve) => {
      resolve(sortAndFilterValidators(
        get(ethStakingValidators),
        get(payload),
      ));
    },
  );

  return {
    accounts,
    addresses,
    balances,
    totals,
    liabilities,
    groups,
    stakingValidatorsLimits,
    ethStakingValidators,
    aggregatedTotals,
    aggregatedLiabilities,
    blockchainAccounts,
    blockchainAccountList,
    blockchainTotals,
    fetchAccounts,
    fetchGroupAccounts,
    getAccounts,
    getBlockchainAccounts,
    getAccountByAddress,
    getAccountDetails,
    getAddresses,
    getAddressBalances,
    getBreakdown,
    updateAccounts,
    updateBalances,
    updatePrices,
    removeAccounts,
    removeTag,
    fetchValidators,
  };
});

if (import.meta.hot)
  import.meta.hot.accept(acceptHMRUpdate(useBlockchainStore, import.meta.hot));<|MERGE_RESOLUTION|>--- conflicted
+++ resolved
@@ -245,18 +245,6 @@
 
       for (const address in chainBalanceData) {
         const balance = chainBalanceData[address];
-<<<<<<< HEAD
-        const assetBalance = balance.assets[asset];
-        if (!assetBalance)
-          continue;
-
-        breakdown.push({
-          address,
-          location: chain,
-          ...assetBalance,
-          tags: chainAccounts.find(account => getAccountAddress(account) === address && account.chain === chain)
-            ?.tags,
-=======
         const assetAssociations = get(getAssetAssociationIdentifiers(asset));
         assetAssociations.forEach((asset) => {
           const assetBalance = balance.assets[asset];
@@ -267,9 +255,9 @@
             address,
             location: chain,
             ...assetBalance,
-            tags: chainAccounts.find(account => getAccountAddress(account) === address && account.chain === chain)?.tags,
+            tags: chainAccounts.find(account => getAccountAddress(account) === address && account.chain === chain)
+              ?.tags,
           });
->>>>>>> 6ae76762
         });
       }
     }
