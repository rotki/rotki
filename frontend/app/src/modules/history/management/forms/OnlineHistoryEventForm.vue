<script setup lang="ts">
import type { StandaloneEventData } from '@/modules/history/management/forms/form-types';
import type { NewOnlineHistoryEventPayload, OnlineHistoryEvent } from '@/types/history/events/schemas';
import { HistoryEventEntryType, Zero } from '@rotki/common';
import useVuelidate from '@vuelidate/core';
import dayjs from 'dayjs';
import { isEmpty } from 'es-toolkit/compat';
import LocationSelector from '@/components/helper/LocationSelector.vue';
import AmountInput from '@/components/inputs/AmountInput.vue';
import AutoCompleteWithSearchSync from '@/components/inputs/AutoCompleteWithSearchSync.vue';
import DateTimePicker from '@/components/inputs/DateTimePicker.vue';
import { useFormStateWatcher } from '@/composables/form';
import { useEditModeStateTracker } from '@/composables/history/events/edit-mode-state';
import { useHistoryEventsForm } from '@/composables/history/events/form';
import { TRADE_LOCATION_EXTERNAL } from '@/data/defaults';
import HistoryEventAssetPriceForm from '@/modules/history/management/forms/HistoryEventAssetPriceForm.vue';
import HistoryEventTypeForm from '@/modules/history/management/forms/HistoryEventTypeForm.vue';
import { useEventFormValidation } from '@/modules/history/management/forms/use-event-form-validation';
import { useSessionSettingsStore } from '@/store/settings/session';
import { bigNumberifyFromRef } from '@/utils/bignumbers';
import { toMessages } from '@/utils/validation';

const stateUpdated = defineModel<boolean>('stateUpdated', { default: false, required: false });

const props = defineProps<{ data: StandaloneEventData<OnlineHistoryEvent> }>();

const { t } = useI18n({ useScope: 'global' });

const { data } = toRefs(props);

const lastLocation = useLocalStorage('rotki.history_event.location', TRADE_LOCATION_EXTERNAL);

const assetPriceForm = useTemplateRef<InstanceType<typeof HistoryEventAssetPriceForm>>('assetPriceForm');

const groupIdentifier = ref<string>('');
const sequenceIndex = ref<string>('');
const timestamp = ref<number>(0);
const location = ref<string>('');
const eventType = ref<string>('');
const eventSubtype = ref<string>('none');
const asset = ref<string>('');
const amount = ref<string>('');
const locationLabel = ref<string>('');
const notes = ref<string>('');

const errorMessages = ref<Record<string, string[]>>({});

const { createCommonRules } = useEventFormValidation();
const commonRules = createCommonRules();

const rules = {
  amount: commonRules.createRequiredAmountRule(),
  asset: commonRules.createRequiredAssetRule(),
<<<<<<< HEAD
=======
  eventIdentifier: commonRules.createRequiredEventIdentifierRule(() => get(data).type === 'edit'),
>>>>>>> ec9f8e1c
  eventSubtype: commonRules.createRequiredEventSubtypeRule(),
  eventType: commonRules.createRequiredEventTypeRule(),
  groupIdentifier: commonRules.createRequiredGroupIdentifierRule(),
  location: commonRules.createRequiredLocationRule(),
  locationLabel: commonRules.createExternalValidationRule(),
  notes: commonRules.createExternalValidationRule(),
  sequenceIndex: commonRules.createRequiredSequenceIndexRule(),
  timestamp: commonRules.createExternalValidationRule(),
};

const numericAmount = bigNumberifyFromRef(amount);

const { saveHistoryEventHandler } = useHistoryEventsForm();
const { connectedExchanges } = storeToRefs(useSessionSettingsStore());
const { captureEditModeStateFromRefs, shouldSkipSaveFromRefs } = useEditModeStateTracker();

const states = {
  amount,
  asset,
  eventSubtype,
  eventType,
  groupIdentifier,
  location,
  locationLabel,
  notes,
  sequenceIndex,
  timestamp,
};

const v$ = useVuelidate(
  rules,
  states,
  {
    $autoDirty: true,
    $externalResults: errorMessages,
  },
);

useFormStateWatcher(states, stateUpdated);

const locationLabelSuggestions = computed(() =>
  get(connectedExchanges)
    .map(item => item.name)
    .filter(item => !!item),
);

function reset() {
  set(sequenceIndex, get(data)?.nextSequenceId || '0');
  set(groupIdentifier, '');
  set(timestamp, dayjs().valueOf());
  set(location, get(lastLocation));
  set(locationLabel, '');
  set(eventType, '');
  set(eventSubtype, 'none');
  set(asset, '');
  set(amount, '0');
  set(notes, '');
  set(errorMessages, {});

  get(assetPriceForm)?.reset();
}

function applyEditableData(entry: OnlineHistoryEvent) {
  set(sequenceIndex, entry.sequenceIndex?.toString() ?? '');
  set(groupIdentifier, entry.groupIdentifier);
  set(timestamp, entry.timestamp);
  set(location, entry.location);
  set(eventType, entry.eventType);
  set(eventSubtype, entry.eventSubtype || 'none');
  set(asset, entry.asset);
  set(amount, entry.amount.toFixed());
  set(locationLabel, entry.locationLabel ?? '');
  set(notes, entry.userNotes ?? '');

  // Capture state snapshot for edit mode comparison
  captureEditModeStateFromRefs(states);
}

function applyGroupHeaderData(entry: OnlineHistoryEvent) {
  set(sequenceIndex, get(data)?.nextSequenceId || '0');
  set(location, entry.location || get(lastLocation));
  set(locationLabel, entry.locationLabel ?? '');
  set(groupIdentifier, entry.groupIdentifier);
  set(timestamp, entry.timestamp);
}

async function save(): Promise<boolean> {
  if (!(await get(v$).$validate())) {
    return false;
  }

  const eventData = get(data);
  const editable = eventData.type === 'edit' ? eventData.event : undefined;
  const userNotes = get(notes).trim();

  // Generate UUID for eventIdentifier if not present and not in edit mode
  const generatedEventIdentifier = !editable && !get(eventIdentifier) ? crypto.randomUUID() : get(eventIdentifier);

  const payload: NewOnlineHistoryEventPayload = {
    amount: get(numericAmount).isNaN() ? Zero : get(numericAmount),
    asset: get(asset),
    entryType: HistoryEventEntryType.HISTORY_EVENT,
<<<<<<< HEAD
=======
    eventIdentifier: generatedEventIdentifier,
>>>>>>> ec9f8e1c
    eventSubtype: get(eventSubtype),
    eventType: get(eventType),
    groupIdentifier: get(groupIdentifier),
    location: get(location),
    locationLabel: get(locationLabel) || null,
    sequenceIndex: get(sequenceIndex) || '0',
    timestamp: get(timestamp),
    userNotes: userNotes.length > 0 ? userNotes : undefined,
  };

  return await saveHistoryEventHandler(
    editable ? { ...payload, identifier: editable.identifier } : payload,
    assetPriceForm,
    errorMessages,
    reset,
    shouldSkipSaveFromRefs(!!editable, states),
  );
}

function checkPropsData() {
  const formData = get(data);
  if (formData.type === 'edit') {
    applyEditableData(formData.event);
    return;
  }
  if (formData.type === 'group-add') {
    applyGroupHeaderData(formData.group);
    return;
  }
  reset();
}

watch(errorMessages, (errors) => {
  if (!isEmpty(errors))
    get(v$).$validate();
});

watch(location, (location: string) => {
  if (location)
    set(lastLocation, location);
});

watch(data, checkPropsData);

onMounted(() => {
  checkPropsData();
});

defineExpose({
  save,
  v$,
});
</script>

<template>
  <div>
    <div class="grid md:grid-cols-2 gap-4 mb-4">
      <DateTimePicker
        v-model="timestamp"
        :label="t('common.datetime')"
        required
        persistent-hint
        max-date="now"
        variant="outlined"
        accuracy="millisecond"
        data-cy="datetime"
        :hint="t('transactions.events.form.datetime.hint')"
        :error-messages="toMessages(v$.timestamp)"
        @blur="v$.timestamp.$touch()"
      />
      <LocationSelector
        v-model="location"
        :disabled="data.type !== 'add'"
        data-cy="location"
        :label="t('common.location')"
        required
        :error-messages="toMessages(v$.location)"
        @blur="v$.location.$touch()"
      />
    </div>

    <RuiTextField
      v-model="groupIdentifier"
      variant="outlined"
      color="primary"
      :disabled="data.type !== 'add'"
      data-cy="groupIdentifier"
      :label="t('transactions.events.form.event_identifier.label')"
<<<<<<< HEAD
      :error-messages="toMessages(v$.groupIdentifier)"
      @blur="v$.groupIdentifier.$touch()"
=======
      :required="data.type === 'edit'"
      :error-messages="toMessages(v$.eventIdentifier)"
      @blur="v$.eventIdentifier.$touch()"
>>>>>>> ec9f8e1c
    />

    <RuiDivider class="mb-6 mt-2" />

    <HistoryEventTypeForm
      v-model:event-type="eventType"
      v-model:event-subtype="eventSubtype"
      :location="location"
      :v$="v$"
    />

    <RuiDivider class="mb-6 mt-2" />

    <HistoryEventAssetPriceForm
      ref="assetPriceForm"
      v-model:asset="asset"
      v-model:amount="amount"
      :location="location"
      :v$="v$"
      :timestamp="timestamp"
    />

    <RuiDivider class="mb-6 mt-2" />

    <div class="grid md:grid-cols-2 gap-4">
      <AutoCompleteWithSearchSync
        v-model="locationLabel"
        :items="locationLabelSuggestions"
        clearable
        data-cy="locationLabel"
        :label="t('transactions.events.form.location_label.label')"
        :error-messages="toMessages(v$.locationLabel)"
        auto-select-first
        @blur="v$.locationLabel.$touch()"
      />
      <AmountInput
        v-model="sequenceIndex"
        variant="outlined"
        integer
        data-cy="sequence-index"
        :label="t('transactions.events.form.sequence_index.label')"
        required
        :error-messages="toMessages(v$.sequenceIndex)"
        @blur="v$.sequenceIndex.$touch()"
      />
    </div>

    <RuiDivider class="mb-6 mt-2" />

    <RuiTextArea
      v-model="notes"
      prepend-icon="lu-sticky-note"
      data-cy="notes"
      variant="outlined"
      color="primary"
      max-rows="5"
      min-rows="3"
      auto-grow
      :label="t('common.notes')"
      :hint="t('transactions.events.form.notes.hint')"
      :error-messages="toMessages(v$.notes)"
      @blur="v$.notes.$touch()"
    />
  </div>
</template><|MERGE_RESOLUTION|>--- conflicted
+++ resolved
@@ -51,13 +51,9 @@
 const rules = {
   amount: commonRules.createRequiredAmountRule(),
   asset: commonRules.createRequiredAssetRule(),
-<<<<<<< HEAD
-=======
-  eventIdentifier: commonRules.createRequiredEventIdentifierRule(() => get(data).type === 'edit'),
->>>>>>> ec9f8e1c
   eventSubtype: commonRules.createRequiredEventSubtypeRule(),
   eventType: commonRules.createRequiredEventTypeRule(),
-  groupIdentifier: commonRules.createRequiredGroupIdentifierRule(),
+  groupIdentifier: commonRules.createRequiredGroupIdentifierRule(() => get(data).type === 'edit'),
   location: commonRules.createRequiredLocationRule(),
   locationLabel: commonRules.createExternalValidationRule(),
   notes: commonRules.createExternalValidationRule(),
@@ -151,19 +147,15 @@
   const userNotes = get(notes).trim();
 
   // Generate UUID for eventIdentifier if not present and not in edit mode
-  const generatedEventIdentifier = !editable && !get(eventIdentifier) ? crypto.randomUUID() : get(eventIdentifier);
+  const generatedGroupIdentifier = !editable && !get(groupIdentifier) ? crypto.randomUUID() : get(groupIdentifier);
 
   const payload: NewOnlineHistoryEventPayload = {
     amount: get(numericAmount).isNaN() ? Zero : get(numericAmount),
     asset: get(asset),
     entryType: HistoryEventEntryType.HISTORY_EVENT,
-<<<<<<< HEAD
-=======
-    eventIdentifier: generatedEventIdentifier,
->>>>>>> ec9f8e1c
     eventSubtype: get(eventSubtype),
     eventType: get(eventType),
-    groupIdentifier: get(groupIdentifier),
+    groupIdentifier: generatedGroupIdentifier,
     location: get(location),
     locationLabel: get(locationLabel) || null,
     sequenceIndex: get(sequenceIndex) || '0',
@@ -249,14 +241,9 @@
       :disabled="data.type !== 'add'"
       data-cy="groupIdentifier"
       :label="t('transactions.events.form.event_identifier.label')"
-<<<<<<< HEAD
+      :required="data.type === 'edit'"
       :error-messages="toMessages(v$.groupIdentifier)"
       @blur="v$.groupIdentifier.$touch()"
-=======
-      :required="data.type === 'edit'"
-      :error-messages="toMessages(v$.eventIdentifier)"
-      @blur="v$.eventIdentifier.$touch()"
->>>>>>> ec9f8e1c
     />
 
     <RuiDivider class="mb-6 mt-2" />
