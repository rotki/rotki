<script lang="ts" setup>
import type { EvmSwapFormData } from '@/modules/history/management/forms/evm-swap-event-form';
import type { GroupEventData, StandaloneEventData } from '@/modules/history/management/forms/form-types';
import type { ValidationErrors } from '@/types/api/errors';
import type { AddEvmSwapEventPayload, EvmHistoryEvent, EvmSwapEvent, SwapSubEventModel } from '@/types/history/events/schemas';
import AmountInput from '@/components/inputs/AmountInput.vue';
import CounterpartyInput from '@/components/inputs/CounterpartyInput.vue';
import { useFormStateWatcher } from '@/composables/form';
import { useHistoryEvents } from '@/composables/history/events';
import { useEditModeStateTracker } from '@/composables/history/events/edit-mode-state';
import EventDateLocation from '@/modules/history/management/forms/common/EventDateLocation.vue';
import SwapSubEventList from '@/modules/history/management/forms/swap/SwapSubEventList.vue';
import { useEventFormValidation } from '@/modules/history/management/forms/use-event-form-validation';
import { toSubEvent } from '@/modules/history/management/forms/utils';
import { useMessageStore } from '@/store/message';
import { useRefPropVModel } from '@/utils/model';
import { toMessages } from '@/utils/validation';
import { assert, HistoryEventEntryType } from '@rotki/common';
import useVuelidate from '@vuelidate/core';
import dayjs from 'dayjs';
import { isEmpty } from 'es-toolkit/compat';

const stateUpdated = defineModel<boolean>('stateUpdated', { default: false, required: false });

const props = defineProps<{ data: StandaloneEventData<EvmHistoryEvent> | GroupEventData<EvmSwapEvent> }>();

function emptySubEvent(): SwapSubEventModel {
  return {
    amount: '',
    asset: '',
  };
}

function emptyEvent(): EvmSwapFormData {
  return {
    address: '',
    counterparty: '',
    entryType: HistoryEventEntryType.EVM_SWAP_EVENT,
    fee: [],
    location: '',
    receive: [emptySubEvent()],
    sequenceIndex: '0',
    spend: [emptySubEvent()],
    timestamp: dayjs().valueOf(),
    txHash: '',
  };
}

const states = ref<EvmSwapFormData>(emptyEvent());
const hasFee = ref<boolean>(false);
const identifiers = ref<number[]>([]);
const errorMessages = ref<Record<string, string[]>>({});

<<<<<<< HEAD
const timestamp = useRefPropVModel(states, 'timestamp');
=======
const spendListRef = useTemplateRef<InstanceType<typeof SwapSubEventList>>('spendListRef');
const receiveListRef = useTemplateRef<InstanceType<typeof SwapSubEventList>>('receiveListRef');
const feeListRef = useTemplateRef<InstanceType<typeof SwapSubEventList>>('feeListRef');

const datetime = useDateTime(states);
>>>>>>> e71ffebf

const { t } = useI18n({ useScope: 'global' });
const { createCommonRules } = useEventFormValidation();
const commonRules = createCommonRules();

const rules = computed(() => ({
  address: commonRules.createValidEthAddressRule(),
  counterparty: commonRules.createExternalValidationRule(),
  fee: get(hasFee) ? commonRules.createRequiredAtLeastOne() : {},
  location: commonRules.createRequiredLocationRule(),
  receive: commonRules.createRequiredAtLeastOne(),
  sequenceIndex: commonRules.createRequiredSequenceIndexRule(),
  spend: commonRules.createRequiredAtLeastOne(),
  timestamp: commonRules.createExternalValidationRule(),
  txHash: commonRules.createValidTxHashRule(),
}));

const v$ = useVuelidate(
  rules,
  states,
  {
    $autoDirty: true,
    $externalResults: errorMessages,
  },
);

useFormStateWatcher(states, stateUpdated);
const { setMessage } = useMessageStore();
const { addHistoryEvent, editHistoryEvent } = useHistoryEvents();
const { captureEditModeState, shouldSkipSave } = useEditModeStateTracker();

function handleValidationErrors(message: ValidationErrors | string) {
  if (typeof message === 'string') {
    setMessage({
      description: message,
    });
  }
  else {
    set(errorMessages, message);
  }
}

async function submitAllPrices(): Promise<boolean> {
  const lists = [
    get(spendListRef),
    get(receiveListRef),
    get(feeListRef),
  ].filter(Boolean);

  for (const list of lists) {
    if (!list)
      continue;
    const subEvents = list.getSubEventRefs();
    for (const subEvent of subEvents) {
      const result = await subEvent.submitPrice();
      if (result && !result.success) {
        handleValidationErrors(result.message || t('transactions.events.form.asset_price.failed'));
        return false;
      }
    }
  }

  return true;
}

async function save(): Promise<boolean> {
  if (!(await get(v$).$validate())) {
    return false;
  }

  const isEditMode = get(identifiers).length > 0;

  // Submit prices from all nested HistoryEventAssetPriceForm components
  const pricesSubmitted = await submitAllPrices();
  if (!pricesSubmitted) {
    return false;
  }

  if (shouldSkipSave(isEditMode, get(states))) {
    return true;
  }

  const payload: AddEvmSwapEventPayload = { ...get(states) };

  if (!get(hasFee)) {
    delete payload.fee;
  }

  if (payload.address === '') {
    payload.address = undefined;
  }

  const result = isEditMode
    ? await editHistoryEvent({
      ...payload,
      ...{
        identifiers: get(identifiers),
      },
    })
    : await addHistoryEvent(payload);

  if (result.success) {
    set(states, emptyEvent());
    set(identifiers, []);
    set(hasFee, false);
  }
  else {
    const message = result.message;
    if (message) {
      handleValidationErrors(message);
    }
  }

  return result.success;
}

watchImmediate(() => props.data, (data) => {
  if (data.type === 'group-add') {
    const group = data.group;

    set(states, {
      ...get(states),
      location: group.location ?? '',
      sequenceIndex: data.nextSequenceId.toString(),
      timestamp: group.timestamp,
      txHash: group.txHash,
    });
  }
  else if (data.type === 'edit-group') {
    const spend = data.eventsInGroup.filter(item => item.eventSubtype === 'spend');
    const receive = data.eventsInGroup.filter(item => item.eventSubtype === 'receive');
    const fee = data.eventsInGroup.filter(item => item.eventSubtype === 'fee');

    assert(spend.length > 0);
    assert(receive.length > 0);

    set(hasFee, fee.length > 0);
    set(identifiers, data.eventsInGroup.map(item => item.identifier));

    const firstSpend = spend[0];
    set(states, {
      address: firstSpend.address ?? '',
      counterparty: firstSpend.counterparty ?? '',
      entryType: HistoryEventEntryType.EVM_SWAP_EVENT,
      fee: fee.map(event => toSubEvent(event)),
      location: firstSpend.location,
      receive: receive.map(event => toSubEvent(event)),
      sequenceIndex: firstSpend.sequenceIndex.toString(),
      spend: spend.map(event => toSubEvent(event)),
      timestamp: firstSpend.timestamp,
      txHash: firstSpend.txHash,
    });

    captureEditModeState(get(states));
  }
});

watch(hasFee, (hasFee) => {
  set(states, { ...get(states), fee: hasFee ? [emptySubEvent()] : [] });
});

watch(errorMessages, (errors) => {
  if (!isEmpty(errors))
    get(v$).$validate();
});

defineExpose({
  save,
});
</script>

<template>
  <div>
    <EventDateLocation
      v-model:timestamp="timestamp"
      v-model:location="states.location"
      location-disabled
      :error-messages="{
        location: toMessages(v$.location),
        timestamp: toMessages(v$.timestamp),
      }"
      @blur="v$[$event].$touch()"
    />

    <RuiDivider class="mb-6 mt-2" />

    <RuiTextField
      v-model="states.txHash"
      variant="outlined"
      color="primary"
      disabled
      data-cy="tx-hash"
      :label="t('common.tx_hash')"
      :error-messages="toMessages(v$.txHash)"
      @blur="v$.txHash.$touch()"
    />

    <RuiDivider class="mb-6 mt-2" />

    <SwapSubEventList
      ref="spendListRef"
      v-model="states.spend"
      data-cy="spend"
      :location="states.location"
      :datetime="datetime"
      type="spend"
    />

    <RuiDivider class="mb-6 mt-2" />

    <SwapSubEventList
      ref="receiveListRef"
      v-model="states.receive"
      data-cy="receive"
      :location="states.location"
      :datetime="datetime"
      type="receive"
    />

    <RuiDivider class="mb-6 mt-2" />

    <RuiCheckbox
      v-model="hasFee"
      :label="t('transactions.events.form.has_fee.label')"
      data-cy="has-fee"
      color="primary"
    />

    <SwapSubEventList
      ref="feeListRef"
      v-model="states.fee"
      data-cy="fee"
      :location="states.location"
      :disabled="!hasFee"
      :datetime="datetime"
      type="fee"
    />

    <RuiDivider class="mb-6 mt-2" />

    <RuiTextField
      v-model="states.address"
      clearable
      variant="outlined"
      data-cy="address"
      :label="t('transactions.events.form.contract_address.label')"
      :error-messages="toMessages(v$.address)"
      @blur="v$.address.$touch()"
    />

    <div class="grid md:grid-cols-2 gap-4">
      <AmountInput
        v-model="states.sequenceIndex"
        variant="outlined"
        integer
        :disabled="data.type === 'edit-group'"
        data-cy="sequence-index"
        :label="t('transactions.events.form.sequence_index.label')"
        :error-messages="toMessages(v$.sequenceIndex)"
        @blur="v$.sequenceIndex.$touch()"
      />

      <CounterpartyInput
        v-model="states.counterparty"
        :label="t('common.counterparty')"
        data-cy="counterparty"
        :error-messages="toMessages(v$.counterparty)"
        @blur="v$.counterparty.$touch()"
      />
    </div>
  </div>
</template><|MERGE_RESOLUTION|>--- conflicted
+++ resolved
@@ -51,15 +51,11 @@
 const identifiers = ref<number[]>([]);
 const errorMessages = ref<Record<string, string[]>>({});
 
-<<<<<<< HEAD
-const timestamp = useRefPropVModel(states, 'timestamp');
-=======
 const spendListRef = useTemplateRef<InstanceType<typeof SwapSubEventList>>('spendListRef');
 const receiveListRef = useTemplateRef<InstanceType<typeof SwapSubEventList>>('receiveListRef');
 const feeListRef = useTemplateRef<InstanceType<typeof SwapSubEventList>>('feeListRef');
 
-const datetime = useDateTime(states);
->>>>>>> e71ffebf
+const timestamp = useRefPropVModel(states, 'timestamp');
 
 const { t } = useI18n({ useScope: 'global' });
 const { createCommonRules } = useEventFormValidation();
@@ -264,7 +260,7 @@
       v-model="states.spend"
       data-cy="spend"
       :location="states.location"
-      :datetime="datetime"
+      :timestamp="timestamp"
       type="spend"
     />
 
@@ -275,7 +271,7 @@
       v-model="states.receive"
       data-cy="receive"
       :location="states.location"
-      :datetime="datetime"
+      :timestamp="timestamp"
       type="receive"
     />
 
@@ -294,7 +290,7 @@
       data-cy="fee"
       :location="states.location"
       :disabled="!hasFee"
-      :datetime="datetime"
+      :timestamp="timestamp"
       type="fee"
     />
 
