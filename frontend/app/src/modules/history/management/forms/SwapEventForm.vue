<script setup lang="ts">
import type { GroupEventData } from '@/modules/history/management/forms/form-types';
import type { ValidationErrors } from '@/types/api/errors';
import type { AddSwapEventPayload, FeeEntry, SwapEvent, SwapEventUserNotes } from '@/types/history/events/schemas';
import { assert, HistoryEventEntryType } from '@rotki/common';
import useVuelidate from '@vuelidate/core';
import dayjs from 'dayjs';
import { omit } from 'es-toolkit';
import { isEmpty } from 'es-toolkit/compat';
import { useFormStateWatcher } from '@/composables/form';
import { useHistoryEvents } from '@/composables/history/events';
import { useEditModeStateTracker } from '@/composables/history/events/edit-mode-state';
import EventDateLocation from '@/modules/history/management/forms/common/EventDateLocation.vue';
import SimpleFeeList from '@/modules/history/management/forms/common/SimpleFeeList.vue';
import HistoryEventAssetPriceForm from '@/modules/history/management/forms/HistoryEventAssetPriceForm.vue';
import SwapEventNotes from '@/modules/history/management/forms/swap/SwapEventNotes.vue';
import { useEventFormValidation } from '@/modules/history/management/forms/use-event-form-validation';
import { useMessageStore } from '@/store/message';
import { useRefPropVModel } from '@/utils/model';
import { toMessages } from '@/utils/validation';

interface FormData {
  entryType: typeof HistoryEventEntryType.SWAP_EVENT;
  fees: FeeEntry[];
  location: string;
  receiveAmount: string;
  receiveAsset: string;
  spendAmount: string;
  spendAsset: string;
  timestamp: number;
  uniqueId: string;
  userNotes: SwapEventUserNotes;
}

const stateUpdated = defineModel<boolean>('stateUpdated', { default: false, required: false });

const props = defineProps<{ data: GroupEventData<SwapEvent> }>();

function emptyEvent(): FormData {
  return {
    entryType: HistoryEventEntryType.SWAP_EVENT,
    fees: [],
    location: '',
    receiveAmount: '0',
    receiveAsset: '',
    spendAmount: '0',
    spendAsset: '',
    timestamp: dayjs().valueOf(),
    uniqueId: '',
    userNotes: ['', '', ''],
  };
}

const states = ref<FormData>(emptyEvent());
const hasFee = ref<boolean>(false);
<<<<<<< HEAD
const identifiers = ref<{ groupIdentifier: string; identifier: number }>();
=======
const identifiers = ref<number[]>();
>>>>>>> 7342c4ad
const errorMessages = ref<Record<string, string[]>>({});
const spendAssetPriceForm = useTemplateRef<InstanceType<typeof HistoryEventAssetPriceForm>>('spendAssetPriceForm');
const receiveAssetPriceForm = useTemplateRef<InstanceType<typeof HistoryEventAssetPriceForm>>('receiveAssetPriceForm');

const timestamp = useRefPropVModel(states, 'timestamp');

const { t } = useI18n({ useScope: 'global' });

const { createCommonRules } = useEventFormValidation();
const commonRules = createCommonRules();

const rules = {
  fees: commonRules.createExternalValidationRule(),
  location: commonRules.createRequiredLocationRule(),
  receiveAmount: commonRules.createRequiredAmountRule(),
  receiveAsset: commonRules.createRequiredAssetRule(),
  spendAmount: commonRules.createRequiredAmountRule(),
  spendAsset: commonRules.createRequiredAssetRule(),
  timestamp: commonRules.createExternalValidationRule(),
  uniqueId: commonRules.createExternalValidationRule(),
  userNotes: commonRules.createExternalValidationRule(),
};

const v$ = useVuelidate(
  rules,
  states,
  {
    $autoDirty: true,
    $externalResults: errorMessages,
  },
);

useFormStateWatcher(states, stateUpdated);
const { setMessage } = useMessageStore();
const { addHistoryEvent, editHistoryEvent } = useHistoryEvents();
const { captureEditModeState, shouldSkipSave } = useEditModeStateTracker();

function handleValidationErrors(message: ValidationErrors | string) {
  if (typeof message === 'string') {
    setMessage({
      description: message,
    });
  }
  else {
    set(errorMessages, message);
  }
}

async function submitAllPrices(): Promise<boolean> {
  const lists = [
    get(spendAssetPriceForm),
    get(receiveAssetPriceForm),
  ].filter(Boolean);

  for (const list of lists) {
    if (!list) {
      continue;
    }
    const result = await list.submitPrice();
    if (result && !result.success) {
      handleValidationErrors(result.message || t('transactions.events.form.asset_price.failed'));
      return false;
    }
  }

  return true;
}

async function save(): Promise<boolean> {
  if (!(await get(v$).$validate())) {
    return false;
  }

  const isEditMode = isDefined(identifiers);

  // Submit prices from all nested HistoryEventAssetPriceForm components
  const pricesSubmitted = await submitAllPrices();
  if (!pricesSubmitted) {
    return false;
  }

  if (shouldSkipSave(isEditMode, get(states))) {
    return true;
  }

  const model = get(states);
  const fees = get(hasFee) ? model.fees.filter(fee => fee.amount && fee.asset) : undefined;
  const payload: AddSwapEventPayload = {
    ...omit(model, ['fees']),
    fees,
  };

  const eventIdentifiers = get(identifiers);
  const result = isEditMode
    ? await editHistoryEvent({
        ...omit(payload, ['uniqueId']),
        identifiers: eventIdentifiers!,
      })
    : await addHistoryEvent(payload);

  if (result.success) {
    set(states, emptyEvent());
    set(identifiers, undefined);
    set(hasFee, false);
  }
  else {
    const message = result.message;
    if (message) {
      handleValidationErrors(message);
    }
  }

  return result.success;
}

function getNotes(event?: SwapEvent): string {
  if (!event || !event.userNotes) {
    return '';
  }
  return event.userNotes;
}

watchImmediate(() => props.data, (data) => {
  if (data.type !== 'edit-group')
    return;

  const spend = data.eventsInGroup.find(item => item.eventSubtype === 'spend');
  const receive = data.eventsInGroup.find(item => item.eventSubtype === 'receive');
  const feeEvents = data.eventsInGroup.filter(item => item.eventSubtype === 'fee');

  assert(spend);
  assert(receive);

<<<<<<< HEAD
  set(hasFee, fee !== undefined);
  set(identifiers, pick(spend, ['groupIdentifier', 'identifier']));

  const userNotes: [string, string, string] | [string, string] = fee !== undefined
    ? [
        getNotes(spend),
        getNotes(receive),
        getNotes(fee),
      ]
    : [
        getNotes(spend),
        getNotes(receive),
      ];
=======
  const hasFeeEvents = feeEvents.length > 0;
  set(hasFee, hasFeeEvents);
  // Collect all identifiers: [spendId, receiveId, ...feeIds]
  const allIdentifiers = [
    spend.identifier,
    receive.identifier,
    ...feeEvents.map(fee => fee.identifier),
  ];
  set(identifiers, allIdentifiers);

  const fees: FeeEntry[] = feeEvents.map(fee => ({
    amount: fee.amount.toString(),
    asset: fee.asset,
  }));

  const userNotes: SwapEventUserNotes = [
    getNotes(spend),
    getNotes(receive),
    hasFeeEvents ? getNotes(feeEvents[0]) : '',
  ];

>>>>>>> 7342c4ad
  set(states, {
    entryType: HistoryEventEntryType.SWAP_EVENT,
    fees,
    location: spend.location,
    receiveAmount: receive.amount.toString(),
    receiveAsset: receive.asset,
    spendAmount: spend.amount.toString(),
    spendAsset: spend.asset,
    timestamp: spend.timestamp,
    uniqueId: '',
    userNotes,
  });

  captureEditModeState(get(states));
});

watch(hasFee, (hasFee) => {
  const oldStates = get(states);
  if (hasFee) {
    // When enabling fees, ensure there's at least one empty fee entry
    if (oldStates.fees.length === 0) {
      set(states, {
        ...oldStates,
        fees: [{ amount: '', asset: '' }],
      });
    }
    return;
  }
  set(states, {
    ...oldStates,
    fees: [],
    userNotes: [oldStates.userNotes[0], oldStates.userNotes[1], ''],
  });
});

watch(errorMessages, (errors) => {
  if (!isEmpty(errors))
    get(v$).$validate();
});

defineExpose({
  save,
});
</script>

<template>
  <div>
    <EventDateLocation
      v-model:timestamp="timestamp"
      v-model:location="states.location"
      :location-disabled="data.type !== 'add'"
      :error-messages="{
        location: toMessages(v$.location),
        timestamp: toMessages(v$.timestamp),
      }"
      @blur="v$[$event].$touch()"
    />

    <RuiDivider class="mb-6 mt-2" />

    <HistoryEventAssetPriceForm
      ref="spendAssetPriceForm"
      v-model:amount="states.spendAmount"
      v-model:asset="states.spendAsset"
      hide-price-fields
      :timestamp="timestamp"
      :v$="{
        ...v$,
        asset: v$.spendAsset,
        amount: v$.spendAmount,
      }"
      :location="states.location"
      type="spend"
    />

    <HistoryEventAssetPriceForm
      ref="receiveAssetPriceForm"
      v-model:amount="states.receiveAmount"
      v-model:asset="states.receiveAsset"
      hide-price-fields
      :timestamp="timestamp"
      :v$="{
        ...v$,
        asset: v$.receiveAsset,
        amount: v$.receiveAmount,
      }"
      :location="states.location"
      type="receive"
    />

    <RuiTextField
      v-if="data.type !== 'edit-group'"
      v-model="states.uniqueId"
      variant="outlined"
      color="primary"
      data-cy="unique-id"
      :hint="t('swap_event_form.unique_id_hint')"
      :label="t('swap_event_form.unique_id')"
      :error-messages="toMessages(v$.uniqueId)"
    />

    <RuiDivider class="mb-6 mt-2" />

    <RuiCheckbox
      v-model="hasFee"
      :label="t('transactions.events.form.has_fee.label')"
      data-cy="has-fee"
      color="primary"
    />

    <SimpleFeeList
      v-model="states.fees"
      :disabled="!hasFee"
      :location="states.location"
    />

    <SwapEventNotes
      v-model="states.userNotes"
      :has-fee="hasFee"
      :error-messages="toMessages(v$.userNotes)"
      @blur="v$.userNotes.$touch()"
    />
  </div>
</template><|MERGE_RESOLUTION|>--- conflicted
+++ resolved
@@ -53,11 +53,7 @@
 
 const states = ref<FormData>(emptyEvent());
 const hasFee = ref<boolean>(false);
-<<<<<<< HEAD
-const identifiers = ref<{ groupIdentifier: string; identifier: number }>();
-=======
 const identifiers = ref<number[]>();
->>>>>>> 7342c4ad
 const errorMessages = ref<Record<string, string[]>>({});
 const spendAssetPriceForm = useTemplateRef<InstanceType<typeof HistoryEventAssetPriceForm>>('spendAssetPriceForm');
 const receiveAssetPriceForm = useTemplateRef<InstanceType<typeof HistoryEventAssetPriceForm>>('receiveAssetPriceForm');
@@ -191,21 +187,6 @@
   assert(spend);
   assert(receive);
 
-<<<<<<< HEAD
-  set(hasFee, fee !== undefined);
-  set(identifiers, pick(spend, ['groupIdentifier', 'identifier']));
-
-  const userNotes: [string, string, string] | [string, string] = fee !== undefined
-    ? [
-        getNotes(spend),
-        getNotes(receive),
-        getNotes(fee),
-      ]
-    : [
-        getNotes(spend),
-        getNotes(receive),
-      ];
-=======
   const hasFeeEvents = feeEvents.length > 0;
   set(hasFee, hasFeeEvents);
   // Collect all identifiers: [spendId, receiveId, ...feeIds]
@@ -227,7 +208,6 @@
     hasFeeEvents ? getNotes(feeEvents[0]) : '',
   ];
 
->>>>>>> 7342c4ad
   set(states, {
     entryType: HistoryEventEntryType.SWAP_EVENT,
     fees,
