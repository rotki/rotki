--- conflicted
+++ resolved
@@ -130,14 +130,9 @@
   if (!(await get(v$).$validate()))
     return false;
 
-<<<<<<< HEAD
-=======
   const eventData = get(data);
   const editable = eventData.type === 'edit' ? eventData.event : undefined;
 
-  const timestamp = convertToTimestamp(get(datetime), DateFormat.DateMonthYearHourMinuteSecond, true);
-
->>>>>>> e71ffebf
   const payload: NewEthDepositEventPayload = {
     amount: get(numericAmount).isNaN() ? Zero : get(numericAmount),
     depositor: get(depositor),
