--- conflicted
+++ resolved
@@ -1,9 +1,5 @@
 import { BigNumber } from '@rotki/common';
-<<<<<<< HEAD
-import { bigNumberify, Zero } from '../../../src/utils/bignumbers';
-=======
 import { bigNumberify, Zero } from '@/utils/bignumbers';
->>>>>>> 40f50de8
 
 export class DashboardPage {
   visit() {
