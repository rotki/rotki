--- conflicted
+++ resolved
@@ -2224,11 +2224,7 @@
 A_PSP = EthereumToken.initialize(
     address=string_to_ethereum_address('0xcAfE001067cDEF266AfB7Eb5A286dCFD277f3dE5'),
     decimals=18,
-<<<<<<< HEAD
-    name='ParaSwap',
-=======
     name="ParaSwap",
->>>>>>> 40f50de8
     symbol='PSP',
     started=Timestamp(1636966698),
     swapped_for=None,
