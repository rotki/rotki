--- conflicted
+++ resolved
@@ -64,13 +64,8 @@
         events = [event for event in dbevents.get_history_events_internal(
             cursor=cursor,
             filter_query=EthWithdrawalFilterQuery.make(),
-<<<<<<< HEAD
             aggregate_by_group_ids=False,
-        )
-=======
-            group_by_event_ids=False,
         ) if event.get_timestamp() <= ts_now()]  # blockscout returns all the events since it doesn't filter by time range  # noqa: E501
->>>>>>> 376d1679
 
     assert len(events) == 94
     account0_events, account1_events = 0, 0
