import datetime
import operator
from collections import defaultdict
<<<<<<< HEAD
from contextlib import ExitStack
from functools import wraps
=======
>>>>>>> ec9f8e1c
from pathlib import Path
from typing import TYPE_CHECKING
from unittest.mock import patch

import pytest

from rotkehlchen.accounting.structures.balance import Balance, BalanceSheet
from rotkehlchen.assets.asset import Asset, EvmToken
from rotkehlchen.assets.utils import get_or_create_evm_token
from rotkehlchen.chain.aggregator import CHAIN_TO_BALANCE_PROTOCOLS
from rotkehlchen.chain.arbitrum_one.modules.gearbox.balances import (
    GearboxBalances as GearboxBalancesArbitrumOne,
)
from rotkehlchen.chain.arbitrum_one.modules.gearbox.constants import GEAR_TOKEN_ARB
from rotkehlchen.chain.arbitrum_one.modules.gmx.balances import GmxBalances
from rotkehlchen.chain.arbitrum_one.modules.gmx.constants import CPT_GMX
from rotkehlchen.chain.arbitrum_one.modules.hyperliquid.balances import HyperliquidBalances
from rotkehlchen.chain.arbitrum_one.modules.hyperliquid.constants import CPT_HYPER
from rotkehlchen.chain.arbitrum_one.modules.thegraph.balances import ThegraphBalances
from rotkehlchen.chain.arbitrum_one.modules.umami.balances import UmamiBalances
from rotkehlchen.chain.arbitrum_one.modules.umami.constants import CPT_UMAMI
from rotkehlchen.chain.base.modules.aerodrome.balances import AerodromeBalances
from rotkehlchen.chain.base.modules.extrafi.balances import ExtrafiBalances as ExtrafiBalancesBase
from rotkehlchen.chain.base.modules.runmoney.balances import RunmoneyBalances
from rotkehlchen.chain.base.modules.runmoney.constants import CPT_RUNMONEY
from rotkehlchen.chain.ethereum.interfaces.balances import ProtocolWithBalance
from rotkehlchen.chain.ethereum.modules.aave.balances import AaveBalances
from rotkehlchen.chain.ethereum.modules.blur.balances import BlurBalances
from rotkehlchen.chain.ethereum.modules.blur.constants import BLUR_IDENTIFIER, CPT_BLUR
from rotkehlchen.chain.ethereum.modules.convex.balances import CPT_CONVEX, ConvexBalances
from rotkehlchen.chain.ethereum.modules.curve.balances import CurveBalances
from rotkehlchen.chain.ethereum.modules.curve.constants import VOTING_ESCROW
from rotkehlchen.chain.ethereum.modules.curve.crvusd.balances import CurveCrvusdBalances
from rotkehlchen.chain.ethereum.modules.eigenlayer.balances import EigenlayerBalances
from rotkehlchen.chain.ethereum.modules.eigenlayer.constants import CPT_EIGENLAYER
from rotkehlchen.chain.ethereum.modules.gearbox.balances import GearboxBalances
from rotkehlchen.chain.ethereum.modules.gearbox.constants import GEAR_TOKEN
from rotkehlchen.chain.ethereum.modules.hedgey.balances import HedgeyBalances
from rotkehlchen.chain.ethereum.modules.hedgey.constants import CPT_HEDGEY
from rotkehlchen.chain.ethereum.modules.octant.balances import OctantBalances
from rotkehlchen.chain.ethereum.modules.octant.constants import CPT_OCTANT
from rotkehlchen.chain.ethereum.modules.pendle.balances import PendleBalances
from rotkehlchen.chain.ethereum.modules.pendle.constants import PENDLE_TOKEN
from rotkehlchen.chain.ethereum.modules.safe.balances import SafeBalances
from rotkehlchen.chain.ethereum.modules.safe.constants import CPT_SAFE, SAFE_TOKEN_ID
from rotkehlchen.chain.ethereum.utils import should_update_protocol_cache
from rotkehlchen.chain.evm.decoding.aave.constants import CPT_AAVE, CPT_AAVE_V3
from rotkehlchen.chain.evm.decoding.compound.v3.balances import Compoundv3Balances
from rotkehlchen.chain.evm.decoding.compound.v3.constants import CPT_COMPOUND_V3
from rotkehlchen.chain.evm.decoding.curve.constants import CPT_CURVE
from rotkehlchen.chain.evm.decoding.curve.lend.balances import CurveLendBalances
from rotkehlchen.chain.evm.decoding.extrafi.cache import (
    get_existing_reward_pools,
    query_extrafi_data,
)
from rotkehlchen.chain.evm.decoding.extrafi.constants import CPT_EXTRAFI
from rotkehlchen.chain.evm.decoding.gearbox.constants import CPT_GEARBOX
from rotkehlchen.chain.evm.decoding.giveth.constants import CPT_GIVETH
from rotkehlchen.chain.evm.decoding.hop.balances import HopBalances
from rotkehlchen.chain.evm.decoding.hop.constants import CPT_HOP
from rotkehlchen.chain.evm.decoding.pendle.constants import CPT_PENDLE
from rotkehlchen.chain.evm.decoding.thegraph.constants import CPT_THEGRAPH
from rotkehlchen.chain.evm.decoding.velodrome.constants import CPT_AERODROME, CPT_VELODROME
from rotkehlchen.chain.evm.tokens import TokenBalancesType
from rotkehlchen.chain.evm.types import string_to_evm_address
from rotkehlchen.chain.gnosis.modules.giveth.balances import GivethBalances as GivethGnosisBalances
from rotkehlchen.chain.optimism.modules.extrafi.balances import ExtrafiBalances
from rotkehlchen.chain.optimism.modules.giveth.balances import (
    GivethBalances as GivethOptimismBalances,
)
from rotkehlchen.chain.optimism.modules.velodrome.balances import VelodromeBalances
from rotkehlchen.chain.optimism.modules.walletconnect.balances import WalletconnectBalances
from rotkehlchen.chain.optimism.modules.walletconnect.constants import (
    CPT_WALLETCONNECT,
    WCT_TOKEN_ID,
)
from rotkehlchen.constants.assets import (
    A_AAVE,
    A_ARB,
    A_CRV,
    A_CVX,
    A_ENS,
    A_ETH,
    A_GLM,
    A_GMX,
    A_GRT_ARB,
    A_STETH,
    A_USDC,
    A_WBTC,
    A_WETH,
    A_WETH_ARB,
)
from rotkehlchen.constants.misc import ONE
from rotkehlchen.constants.resolver import evm_address_to_identifier
from rotkehlchen.db.history_events import DBHistoryEvents
from rotkehlchen.fval import FVal
from rotkehlchen.globaldb.cache import (
    globaldb_get_unique_cache_last_queried_ts_by_key,
)
from rotkehlchen.globaldb.handler import GlobalDBHandler
from rotkehlchen.history.events.structures.evm_event import EvmEvent
from rotkehlchen.history.events.structures.types import HistoryEventSubType, HistoryEventType
from rotkehlchen.tests.unit.decoders.test_curve_crvusd import (
    fixture_crvusd_controller,  # noqa: F401
)
from rotkehlchen.tests.unit.decoders.test_curve_lend import (
    fixture_arbitrum_vault_token,  # noqa: F401
    fixture_arbitrum_vault_underlying_token,  # noqa: F401
)
from rotkehlchen.tests.unit.test_types import LEGACY_TESTS_INDEXER_ORDER
from rotkehlchen.tests.utils.arbitrum_one import get_arbitrum_allthatnode
from rotkehlchen.tests.utils.balances import find_inheriting_classes
from rotkehlchen.tests.utils.constants import CURRENT_PRICE_MOCK
from rotkehlchen.tests.utils.decoders import patch_decoder_should_update_protocol_caches
from rotkehlchen.tests.utils.ethereum import (
    get_decoded_events_of_transaction,
    wait_until_all_nodes_connected,
)
from rotkehlchen.tests.utils.factories import make_evm_tx_hash
from rotkehlchen.types import (
    CacheType,
    ChainID,
    ChecksumEvmAddress,
    Location,
    Price,
    SupportedBlockchain,
    TimestampMS,
    TokenKind,
    deserialize_evm_tx_hash,
)

if TYPE_CHECKING:
    from collections.abc import Sequence

    from rotkehlchen.chain.aggregator import ChainsAggregator
    from rotkehlchen.chain.arbitrum_one.decoding.decoder import ArbitrumOneTransactionDecoder
    from rotkehlchen.chain.arbitrum_one.node_inquirer import ArbitrumOneInquirer
    from rotkehlchen.chain.base.node_inquirer import BaseInquirer
    from rotkehlchen.chain.ethereum.decoding.decoder import EthereumTransactionDecoder
    from rotkehlchen.chain.ethereum.node_inquirer import EthereumInquirer
    from rotkehlchen.chain.gnosis.node_inquirer import GnosisInquirer
    from rotkehlchen.chain.optimism.decoding.decoder import OptimismTransactionDecoder
    from rotkehlchen.chain.optimism.node_inquirer import OptimismInquirer
    from rotkehlchen.inquirer import Inquirer


@pytest.mark.vcr(filter_query_parameters=['apikey'])
@pytest.mark.parametrize('load_global_caches', [[CPT_CURVE]])
@pytest.mark.parametrize('ethereum_accounts', [['0xb24cE065a3A9bbCCED4B74b6F4435b852286396d']])
def test_curve_balances(
        ethereum_inquirer: 'EthereumInquirer',
        ethereum_accounts: list[ChecksumEvmAddress],
        load_global_caches: list[str],
        inquirer: 'Inquirer',  # pylint: disable=unused-argument
) -> None:
    tx_hash = deserialize_evm_tx_hash('0x09b67a0846ce2f6bea50221cfb5ac67f5b2f55b89300e45f58bf2f69dc589d43')  # noqa: E501
    _, tx_decoder = get_decoded_events_of_transaction(
        evm_inquirer=ethereum_inquirer,
        tx_hash=tx_hash,
        load_global_caches=load_global_caches,
    )
    curve_balances_inquirer = CurveBalances(
        evm_inquirer=ethereum_inquirer,
        tx_decoder=tx_decoder,
    )
    curve_balances = curve_balances_inquirer.query_balances()
    user_balance = curve_balances[ethereum_accounts[0]]
    asset = EvmToken('eip155:1/erc20:0xC25a3A3b969415c80451098fa907EC722572917F')
    assert user_balance.assets[asset][CPT_CURVE] == Balance(
        amount=FVal('2402.233522210805651105'),
        value=FVal('3603.3502833162084766575'),
    )


@pytest.mark.vcr
@pytest.mark.parametrize('ethereum_accounts', [['0x21Ab0875611da0235BC5b6405b8A08268D859700']])
def test_curve_locked_crv_balances(
        ethereum_inquirer: 'EthereumInquirer',
        ethereum_transaction_decoder: 'EthereumTransactionDecoder',
        ethereum_accounts: list[ChecksumEvmAddress],
        inquirer: 'Inquirer',  # pylint: disable=unused-argument
) -> None:
    """Ensure locked CRV balances stored in the veCRV escrow are detected."""
    lock_event = EvmEvent(
        tx_ref=make_evm_tx_hash(),
        sequence_index=0,
        timestamp=TimestampMS(0),
        location=Location.ETHEREUM,
        event_type=HistoryEventType.DEPOSIT,
        event_subtype=HistoryEventSubType.DEPOSIT_ASSET,
        asset=A_CRV,
        amount=(locked_crv_amount := FVal('311.05616434049212239')),
        location_label=(address := ethereum_accounts[0]),
        counterparty=CPT_CURVE,
        address=VOTING_ESCROW,
    )
    events_db = DBHistoryEvents(ethereum_inquirer.database)
    with ethereum_inquirer.database.conn.write_ctx() as write_cursor:
        events_db.add_history_event(write_cursor=write_cursor, event=lock_event)

        curve_balances = CurveBalances(
            evm_inquirer=ethereum_inquirer,
            tx_decoder=ethereum_transaction_decoder,
        ).query_balances()
        user_balance = curve_balances[address]
        assert user_balance.assets[A_CRV][CPT_CURVE] == Balance(
            amount=locked_crv_amount,
            usd_value=locked_crv_amount * CURRENT_PRICE_MOCK,
        )


@pytest.mark.vcr(filter_query_parameters=['apikey'])
@pytest.mark.parametrize('load_global_caches', [[CPT_CONVEX]])
@pytest.mark.parametrize('ethereum_accounts', [['0x53913A03a065f685097f8E8f40284D58016bB0F9']])
def test_convex_gauges_balances(
        ethereum_inquirer: 'EthereumInquirer',
        ethereum_accounts: list[ChecksumEvmAddress],
        inquirer: 'Inquirer',  # pylint: disable=unused-argument
) -> None:
    tx_hash = deserialize_evm_tx_hash('0xf9d35b99cd67a506d216dbfeaaeb89adcfb3b8d104f2d863c97278eacee1bc41')  # noqa: E501
    _, tx_decoder = get_decoded_events_of_transaction(
        evm_inquirer=ethereum_inquirer,
        tx_hash=tx_hash,
    )
    convex_balances_inquirer = ConvexBalances(
        evm_inquirer=ethereum_inquirer,
        tx_decoder=tx_decoder,
    )
    convex_balances = convex_balances_inquirer.query_balances()
    user_balance = convex_balances[ethereum_accounts[0]]
    asset = EvmToken('eip155:1/erc20:0xF9835375f6b268743Ea0a54d742Aa156947f8C06')
    assert user_balance.assets[asset][CPT_CONVEX] == Balance(
        amount=FVal('34.011048723934089999'),
        value=FVal('51.0165730859011349985'),
    )


@pytest.mark.vcr(filter_query_parameters=['apikey'])
@pytest.mark.parametrize('load_global_caches', [[CPT_CONVEX]])
@pytest.mark.parametrize('ethereum_accounts', [['0x36928dCA92EA4eDA2292d0090e60532eB6A32475']])
def test_convex_staking_balances(
        ethereum_inquirer: 'EthereumInquirer',
        ethereum_accounts: list[ChecksumEvmAddress],
        inquirer: 'Inquirer',  # pylint: disable=unused-argument
) -> None:
    """Check Convex balance query for CVX locked and staked"""
    tx_hash = deserialize_evm_tx_hash('0x49f4dabfee05cc78e2b19a574373ad5afb1de52e03d7b355fe8611be7137e411')  # noqa: E501
    _, tx_decoder = get_decoded_events_of_transaction(
        evm_inquirer=ethereum_inquirer,
        tx_hash=tx_hash,
    )
    convex_balances_inquirer = ConvexBalances(
        evm_inquirer=ethereum_inquirer,
        tx_decoder=tx_decoder,
    )
    convex_balances = convex_balances_inquirer.query_balances()
    user_balance = convex_balances[ethereum_accounts[0]]
    # the amount here is the sum of the locked ~44 and the staked tokens ~333
    assert user_balance.assets[A_CVX.resolve_to_evm_token()][CPT_CONVEX] == Balance(
        amount=FVal('18229.934390350508148387'),
        value=FVal('27344.9015855257622225805'),
    )


@pytest.mark.vcr(filter_query_parameters=['apikey'])
@pytest.mark.parametrize('ethereum_accounts', [['0x36928dCA92EA4eDA2292d0090e60532eB6A32475']])
def test_convex_staking_balances_without_gauges(
        ethereum_inquirer: 'EthereumInquirer',
        ethereum_transaction_decoder: 'EthereumTransactionDecoder',
        ethereum_accounts: list[ChecksumEvmAddress],
        inquirer: 'Inquirer',  # pylint: disable=unused-argument
) -> None:
    """
    Check that convex balances are correctly propagated if one account doesn't have gauges
    deposits but has staked CVX. The reason for this test is that staked/locked CVX is added to the
    balances returned from the gauges and those balances before this test were
    not a defaultdict and could lead to a failure.
    """
    tx_hash = deserialize_evm_tx_hash('0x49f4dabfee05cc78e2b19a574373ad5afb1de52e03d7b355fe8611be7137e411')  # noqa: E501
    _, tx_decoder = get_decoded_events_of_transaction(
        evm_inquirer=ethereum_inquirer,
        tx_hash=tx_hash,
    )
    convex_balances_inquirer = ConvexBalances(
        evm_inquirer=ethereum_inquirer,
        tx_decoder=tx_decoder,
    )
    convex_balances = convex_balances_inquirer.query_balances()
    user_balance = convex_balances[ethereum_accounts[0]]
    assert user_balance.assets[A_CVX.resolve_to_evm_token()][CPT_CONVEX] == Balance(
        amount=FVal('18229.934390350508148387'),
        value=FVal('27344.9015855257622225805'),
    )


@pytest.mark.vcr(filter_query_parameters=['apikey'])
@pytest.mark.parametrize('db_settings', LEGACY_TESTS_INDEXER_ORDER)
@pytest.mark.parametrize('load_global_caches', [[CPT_VELODROME]])
@pytest.mark.parametrize('optimism_accounts', [['0x78C13393Aee675DD7ED07ce992210750D1F5dB88']])
def test_velodrome_v2_staking_balances(
        optimism_inquirer: 'OptimismInquirer',
        optimism_transaction_decoder: 'OptimismTransactionDecoder',
        optimism_accounts: list[ChecksumEvmAddress],
        load_global_caches: list[str],
        inquirer: 'Inquirer',  # pylint: disable=unused-argument
) -> None:
    """Check that balances of velodrome v2 gauges are properly queried."""
    tx_hash = deserialize_evm_tx_hash('0xed7e13e4941bba33edbbd70c4f48c734629fd67fe4eac43ce1bed3ef8f3da7df')  # transaction that interacts with the gauge address  # noqa: E501
    _, tx_decoder = get_decoded_events_of_transaction(  # decode events that interact with the gauge address  # noqa: E501
        evm_inquirer=optimism_inquirer,
        tx_hash=tx_hash,
        load_global_caches=load_global_caches,
    )
    balances_inquirer = VelodromeBalances(
        evm_inquirer=optimism_inquirer,
        tx_decoder=tx_decoder,
    )
    balances = balances_inquirer.query_balances()  # queries the gauge balance of the address if the address has interacted with a known gauge  # noqa: E501
    user_balance = balances[optimism_accounts[0]]
    weth_op_lp_token = evm_address_to_identifier(
        address=string_to_evm_address('0xd25711EdfBf747efCE181442Cc1D8F5F8fc8a0D3'),
        chain_id=ChainID.OPTIMISM,
        token_type=TokenKind.ERC20,
    )
    assert user_balance.assets[Asset(weth_op_lp_token).resolve_to_evm_token()][CPT_VELODROME] == Balance(  # noqa: E501
        amount=FVal('0.043087772070655563'),  # staked in gauge
        value=FVal('0.0646316581059833445'),
    )


@pytest.mark.vcr(filter_query_parameters=['apikey'])
<<<<<<< HEAD
@pytest.mark.parametrize('ethereum_accounts', [['0x72296d54B83491c59236E45F19b6fdE8a2B2771b']])
def test_thegraph_balances(
        ethereum_inquirer: 'EthereumInquirer',
        ethereum_accounts: list[ChecksumEvmAddress],
        inquirer: 'Inquirer',  # pylint: disable=unused-argument
) -> None:
    """Check that balances of GRT currently delegated to indexers are properly detected."""
    tx_hash = deserialize_evm_tx_hash('0x81cdf7a4201d3e89c9f3a8d3ae18e3cb7ae0e06a5cbc514f1e41504b9b263667')  # noqa: E501
    amount = '6626.873960369737'
    _, tx_decoder = get_decoded_events_of_transaction(
        evm_inquirer=ethereum_inquirer,
        tx_hash=tx_hash,
    )
    thegraph_balances_inquirer = ThegraphBalances(
        evm_inquirer=ethereum_inquirer,
        tx_decoder=tx_decoder,
    )
    thegraph_balances = thegraph_balances_inquirer.query_balances()
    user_balance = thegraph_balances[ethereum_accounts[0]]
    assert user_balance.assets[A_GRT][CPT_THEGRAPH] == Balance(
        amount=FVal(amount),
        value=FVal(amount) * FVal(1.5),
    )


@pytest.mark.vcr(filter_query_parameters=['apikey'])
=======
>>>>>>> ec9f8e1c
@pytest.mark.parametrize('arbitrum_one_accounts', [['0xA9728D95567410555557a54EcA320e5E8bEa36a5']])
def test_thegraph_balances_arbitrum_one(
        arbitrum_one_inquirer: 'ArbitrumOneInquirer',
        arbitrum_one_accounts: list[ChecksumEvmAddress],
        inquirer: 'Inquirer',  # pylint: disable=unused-argument
) -> None:
    """Check that balances of GRT currently delegated to indexers are properly detected."""
    amount = FVal('32.04878202377411')
    tx_hash = deserialize_evm_tx_hash('0x3c846f305330969fb0ddb87c5ae411b4e9692f451a7ff3237b6f71020030c7d1')  # noqa: E501
    _, tx_decoder = get_decoded_events_of_transaction(
        evm_inquirer=arbitrum_one_inquirer,
        tx_hash=tx_hash,
    )
    thegraph_balances_inquirer = ThegraphBalances(
        evm_inquirer=arbitrum_one_inquirer,
        tx_decoder=tx_decoder,
    )
    thegraph_balances = thegraph_balances_inquirer.query_balances()
    user_balance = thegraph_balances[arbitrum_one_accounts[0]]
    assert user_balance.assets[A_GRT_ARB][CPT_THEGRAPH] == Balance(
        amount=amount,
        value=amount * FVal(1.5),
    )


@pytest.mark.vcr(filter_query_parameters=['apikey'])
@pytest.mark.parametrize('ethereum_accounts', [['0x9531C059098e3d194fF87FebB587aB07B30B1306']])
@pytest.mark.parametrize('arbitrum_one_accounts', [['0x9531C059098e3d194fF87FebB587aB07B30B1306']])
def test_thegraph_balances_vested_arbitrum_one(
        arbitrum_one_inquirer: 'ArbitrumOneInquirer',
        arbitrum_one_transaction_decoder: 'ArbitrumOneTransactionDecoder',
        ethereum_inquirer: 'EthereumInquirer',
        arbitrum_one_accounts: list[ChecksumEvmAddress],
        inquirer: 'Inquirer',  # pylint: disable=unused-argument
) -> None:
    """Check that balances of GRT currently vested are properly detected."""
    expected_grt_balance = FVal('300243.11331623966')
    # decode the delegation transfer event which has the vested contract address as delegator_l2
    for tx_hash in (
        '0x48321bb00e5c5b67f080991864606dbc493051d20712735a579d7ae31eca3d78',
        '0xed80711e4cb9c428790f0d9b51f79473bf5253d5d03c04d958d411e7fa34a92e',
    ):
        get_decoded_events_of_transaction(
            evm_inquirer=ethereum_inquirer,
            tx_hash=deserialize_evm_tx_hash(
                tx_hash,
            ),
        )

    original_get_delegations = ThegraphBalances._get_delegations

    def mock_get_delegations(self):
        """Mock _get_delegations to ensure deterministic ordering for VCR"""
        delegations = original_get_delegations(self)
        return sorted(delegations, key=operator.itemgetter(0, 1, 2, 3))

    with patch.object(ThegraphBalances, '_get_delegations', mock_get_delegations):
        thegraph_balances = ThegraphBalances(
            evm_inquirer=arbitrum_one_inquirer,
            tx_decoder=arbitrum_one_transaction_decoder,
        ).query_balances()
    assert thegraph_balances[arbitrum_one_accounts[0]].assets[A_GRT_ARB][CPT_THEGRAPH] == Balance(
        amount=expected_grt_balance,
        value=expected_grt_balance * FVal(1.5),
    )


@pytest.mark.vcr(filter_query_parameters=['apikey'])
@pytest.mark.parametrize('ethereum_accounts', [['0x2B888954421b424C5D3D9Ce9bB67c9bD47537d12']])
def test_octant_balances(
        ethereum_inquirer: 'EthereumInquirer',
        ethereum_transaction_decoder: 'EthereumTransactionDecoder',
        ethereum_accounts: list[ChecksumEvmAddress],
        inquirer: 'Inquirer',  # pylint: disable=unused-argument
) -> None:
    """Check that balances of locked GLM in Octant are properly detected"""
    tx_hash = deserialize_evm_tx_hash('0x29944efad254413b5eccdd5f13f14642ab830dbf51d5f2cfc59cf4957f33671a')  # noqa: E501
    _, tx_decoder = get_decoded_events_of_transaction(
        evm_inquirer=ethereum_inquirer,
        tx_hash=tx_hash,
    )
    octant_balances_inquirer = OctantBalances(
        evm_inquirer=ethereum_inquirer,
        tx_decoder=tx_decoder,
    )
    octant_balances = octant_balances_inquirer.query_balances()
    user_balance = octant_balances[ethereum_accounts[0]]
    assert user_balance.assets[A_GLM.resolve_to_evm_token()][CPT_OCTANT] == Balance(amount=FVal('1000'), value=FVal('1500'))  # noqa: E501


@pytest.mark.vcr(filter_query_parameters=['apikey'])
@pytest.mark.parametrize('ethereum_accounts', [['0x15AcAA0E27b70AfE3D7631cDAf5516BCAbE3bc0F']])
def test_eigenlayer_balances(
        ethereum_inquirer: 'EthereumInquirer',
        ethereum_transaction_decoder: 'EthereumTransactionDecoder',
        ethereum_accounts: list[ChecksumEvmAddress],
        inquirer: 'Inquirer',  # pylint: disable=unused-argument
) -> None:
    tx_hash = deserialize_evm_tx_hash('0x89981857ab9f31369f954ae332ffd910e1f3c8efe531efde5f26666316855591')  # noqa: E501
    events, tx_decoder = get_decoded_events_of_transaction(
        evm_inquirer=ethereum_inquirer,
        tx_hash=tx_hash,
    )
    assert len(events) == 2
    balances_inquirer = EigenlayerBalances(
        evm_inquirer=ethereum_inquirer,
        tx_decoder=tx_decoder,
    )
    balances = balances_inquirer.query_balances()
    assert balances[ethereum_accounts[0]].assets[A_STETH.resolve_to_evm_token()][CPT_EIGENLAYER] == Balance(  # noqa: E501
        amount=FVal('0.114063122816914142'),
        value=FVal('0.1710946842253712130'),
    )


@pytest.mark.vcr(filter_query_parameters=['apikey'])
@pytest.mark.parametrize('ethereum_accounts', [['0x789E8DD02FfCCd7A753B048559d4FBeA1e1a1b7c']])
def test_eigenpod_balances(
        ethereum_inquirer: 'EthereumInquirer',
        ethereum_transaction_decoder: 'EthereumTransactionDecoder',
        ethereum_accounts: list[ChecksumEvmAddress],
        inquirer: 'Inquirer',  # pylint: disable=unused-argument
) -> None:
    tx_hash = deserialize_evm_tx_hash('0xb6fa282227916f9b16df953f79a5859ba80b8bc3b9c6adc01f262070d3c9e3d5')  # noqa: E501
    events, tx_decoder = get_decoded_events_of_transaction(
        evm_inquirer=ethereum_inquirer,
        tx_hash=tx_hash,
    )
    assert len(events) == 2
    balances_inquirer = EigenlayerBalances(
        evm_inquirer=ethereum_inquirer,
        tx_decoder=tx_decoder,
    )
    eigenpod_balance = FVal('0.054506232')
    balances = balances_inquirer.query_balances()
    assert balances[ethereum_accounts[0]].assets[A_ETH][CPT_EIGENLAYER] == Balance(
        amount=eigenpod_balance,
        value=FVal('1.5') * eigenpod_balance,
    )


@pytest.mark.vcr(filter_query_parameters=['apikey'])
@pytest.mark.parametrize('arbitrum_one_accounts', [[
    '0x328fE286b2bE1895959E2601364AfE9DAA22aba3',
    '0x4ebE485C1DF060f6Fc6E3C3b200EBc21Fe11a94D',
]])
@pytest.mark.parametrize('arbitrum_one_manager_connect_at_start', [(get_arbitrum_allthatnode(weight=ONE, owned=True),)])  # noqa: E501
@pytest.mark.parametrize('mocked_current_prices', [{
    ('eip155:42161/erc20:0x2f2a2543B76A4166549F7aaB2e75Bef0aefC5B0f', 'EUR'): FVal(69928),  # wBTC
    ('eip155:42161/erc20:0xDA10009cBd5D07dd0CeCc66161FC93D7c9000da1', 'EUR'): FVal(1.001),  # dai
    ('eip155:42161/erc20:0x82aF49447D8a07e3bd95BD0d56f35241523fBab1', 'EUR'): FVal(3583.17),  # weth  # noqa: E501
    ('USD', 'EUR'): FVal(0.86),
}])
@pytest.mark.parametrize('should_mock_current_price_queries', [True])
def test_gmx_balances(
        arbitrum_one_inquirer: 'ArbitrumOneInquirer',
        arbitrum_one_accounts: list[ChecksumEvmAddress],
        inquirer: 'Inquirer',  # pylint: disable=unused-argument
) -> None:
    """
    Test querying balances for GMX. We use an address with 2 different positions and the other
    one has a single position. There are both shorts and longs in the data.
    """
    for tx_hex in (
        '0x195cdb1bde8da223c7e6216166f7e8b5b79fee6409dde145a8f3e95223ebcc51',  # short btc
        '0x59d136f8d1b366a895ddf4136fb45d62b862e79f4a937f5a9b33ceec47eaf32f',  # long btc
        '0xf14d5a3f3fa4a4c324f95b70db81502f3d7c1910782381ed82f3580da64b093f',  # long eth
    ):
        tx_hash = deserialize_evm_tx_hash(tx_hex)
        _, tx_decoder = get_decoded_events_of_transaction(
            evm_inquirer=arbitrum_one_inquirer,
            tx_hash=tx_hash,
        )

    balances_inquirer = GmxBalances(
        evm_inquirer=arbitrum_one_inquirer,
        tx_decoder=tx_decoder,
    )

    # we mock the function call for the user positions since the function returns a set and
    # the inconsistency in the order can affect the output of the mocked responses. We do
    # check that the expected output and the actual output match.
    expected_positions = {
        arbitrum_one_accounts[0]: [
            ('0x82aF49447D8a07e3bd95BD0d56f35241523fBab1', '0x82aF49447D8a07e3bd95BD0d56f35241523fBab1', True),  # noqa: E501
            ('0x2f2a2543B76A4166549F7aaB2e75Bef0aefC5B0f', '0x2f2a2543B76A4166549F7aaB2e75Bef0aefC5B0f', True),  # noqa: E501
        ],
        arbitrum_one_accounts[1]: [
            ('0xDA10009cBd5D07dd0CeCc66161FC93D7c9000da1', '0x2f2a2543B76A4166549F7aaB2e75Bef0aefC5B0f', False),  # noqa: E501
        ],
    }
    actual_positions = balances_inquirer._extract_unique_deposits()
    for addr, positions in expected_positions.items():
        assert set(actual_positions[addr]) == set(positions)

    with patch(
        'rotkehlchen.chain.arbitrum_one.modules.gmx.balances.GmxBalances._extract_unique_deposits',
        return_value=expected_positions,
    ):
        balances = balances_inquirer.query_balances()

    weth_arb = Asset('eip155:42161/erc20:0x82aF49447D8a07e3bd95BD0d56f35241523fBab1')
    assert balances[arbitrum_one_accounts[0]].assets[weth_arb][CPT_GMX] == Balance(
        amount=FVal('0.017737950443268023'),
        value=FVal('63.55809188980468301082167440312664'),
    )
    wbtc_arb = Asset('eip155:42161/erc20:0x2f2a2543B76A4166549F7aaB2e75Bef0aefC5B0f')
    assert balances[arbitrum_one_accounts[0]].assets[wbtc_arb][CPT_GMX] == Balance(
        amount=FVal('0.00079318'),
        value=FVal('55.46580837229843679981755944819408'),
    )
    dai_arb = Asset('eip155:42161/erc20:0xDA10009cBd5D07dd0CeCc66161FC93D7c9000da1')
    assert balances[arbitrum_one_accounts[1]].assets[dai_arb][CPT_GMX] == Balance(
        amount=FVal('36.891213952953196043'),
        value=FVal('36.92810516690614923950566317966002'),
    )


@pytest.mark.vcr(filter_query_parameters=['apikey'])
@pytest.mark.parametrize('arbitrum_one_accounts', [['0x3D3db31AdbCCB6a4e5aE94ec0701d361E147FA6A']])
@pytest.mark.parametrize('arbitrum_one_manager_connect_at_start', [(get_arbitrum_allthatnode(weight=ONE, owned=True),)])  # noqa: E501
@pytest.mark.parametrize('should_mock_current_price_queries', [False])
def test_gmx_balances_staking(
        arbitrum_one_inquirer: 'ArbitrumOneInquirer',
        arbitrum_one_accounts: list[ChecksumEvmAddress],
        arbitrum_one_manager_connect_at_start,
        inquirer: 'Inquirer',  # pylint: disable=unused-argument
) -> None:
    """Test the balance query for staked GMX. It adds a staking event and then queries the
    balances for that address.
    """
    wait_until_all_nodes_connected(
        connect_at_start=arbitrum_one_manager_connect_at_start,
        evm_inquirer=arbitrum_one_inquirer,
    )
    _, tx_decoder = get_decoded_events_of_transaction(
        evm_inquirer=arbitrum_one_inquirer,
        tx_hash=deserialize_evm_tx_hash('0x25160bf17e5a77935c7661933c045739dba44606859a20f00f187ef291e56a8f'),
    )
    balances_inquirer = GmxBalances(
        evm_inquirer=arbitrum_one_inquirer,
        tx_decoder=tx_decoder,
    )
    balances = balances_inquirer.query_balances()
    assert balances[arbitrum_one_accounts[0]].assets[A_GMX][CPT_GMX] == Balance(
        amount=FVal('4.201981641893733976'),
        value=FVal('32.64939735751431299352'),
    )


@pytest.mark.vcr(filter_query_parameters=['apikey'])
@pytest.mark.parametrize('ethereum_accounts', [['0x6A61Ea7832f84C3096c70f042aB88D9a56732D7B']])
def test_aave_balances_staking(
        ethereum_inquirer: 'EthereumInquirer',
        ethereum_accounts: list[ChecksumEvmAddress],
        inquirer: 'Inquirer',  # pylint: disable=unused-argument
) -> None:
    """Test the balance query for staked AAVE balances. It adds a staking event
    and then queries the balances for that address."""
    amount = FVal('0.134274348203440352')
    _, tx_decoder = get_decoded_events_of_transaction(
        evm_inquirer=ethereum_inquirer,
        tx_hash=deserialize_evm_tx_hash('0xfaf96358784483a96a61db6aa4ecf4ac87294b841671ca208de6b5d8f83edf17'),
    )
    balances_inquirer = AaveBalances(
        evm_inquirer=ethereum_inquirer,
        tx_decoder=tx_decoder,
    )
    balances = balances_inquirer.query_balances()
    assert balances[ethereum_accounts[0]].assets[A_AAVE][CPT_AAVE] == Balance(
        amount=amount,
        value=amount * FVal(1.5),
    )


@pytest.mark.vcr(filter_query_parameters=['apikey'])
@pytest.mark.parametrize('ethereum_accounts', [[
    '0xecdED8b1c603cF21299835f1DFBE37f10F2a29Af', '0x8Cbac427B6967d5d84Ec4230081e2763AB3A8C92',
]])
def test_aave_v3_balances(blockchain: 'ChainsAggregator') -> None:
    """Check that ethereum mainnet Aave v3 positions/liabilities are properly returned in the balances query"""  # noqa: E501
    ethereum_manager = blockchain.get_evm_manager(chain_id=ChainID.ETHEREUM)
    a_eth_usdc = get_or_create_evm_token(
        userdb=blockchain.database,
        evm_address=string_to_evm_address('0x98C23E9d8f34FEFb1B7BD6a91B7FF122F4e16F5c'),
        chain_id=ChainID.ETHEREUM,
        token_kind=TokenKind.ERC20,
        symbol='aEthUSDC',
        protocol=CPT_AAVE_V3,
    )
    stable_debt_eth_usdc = get_or_create_evm_token(
        userdb=blockchain.database,
        evm_address=string_to_evm_address('0xB0fe3D292f4bd50De902Ba5bDF120Ad66E9d7a39'),
        chain_id=ChainID.ETHEREUM,
        token_kind=TokenKind.ERC20,
        symbol='stableDebtEthUSDC',
        protocol=CPT_AAVE_V3,
    )
    variable_debt_eth_usdc = get_or_create_evm_token(
        userdb=blockchain.database,
        evm_address=string_to_evm_address('0x72E95b8931767C79bA4EeE721354d6E99a61D004'),
        chain_id=ChainID.ETHEREUM,
        token_kind=TokenKind.ERC20,
        symbol='variableDebtEthUSDC',
        protocol=CPT_AAVE_V3,
    )

    aave_prices = {
        a_eth_usdc: Price(FVal(0.1)),
        stable_debt_eth_usdc: Price(FVal(10)),
        variable_debt_eth_usdc: Price(FVal(100)),
    }

    def mock_new_balances(addresses: 'Sequence[ChecksumEvmAddress]') -> TokenBalancesType:
        return {
            addresses[0]: {a_eth_usdc: FVal(123), stable_debt_eth_usdc: FVal(456)},
            addresses[1]: {stable_debt_eth_usdc: FVal(456), variable_debt_eth_usdc: FVal(789)},
        }, aave_prices

    balances: defaultdict[ChecksumEvmAddress, BalanceSheet] = defaultdict(BalanceSheet)
    with patch.object(
        target=ethereum_manager.tokens,
        attribute='query_tokens_for_addresses',
        new=mock_new_balances,
    ):
        balances = ethereum_manager.query_evm_tokens(
            accounts=blockchain.accounts.eth,
            balances=balances,
        )

    # Check individual balances instead of full BalanceSheet comparison
    assert balances[blockchain.accounts.eth[0]].assets[a_eth_usdc][CPT_AAVE_V3] == Balance(
        amount=FVal(123),
        value=FVal(123) * aave_prices[a_eth_usdc],
    )
    assert balances[blockchain.accounts.eth[0]].liabilities[stable_debt_eth_usdc][CPT_AAVE_V3] == Balance(  # noqa: E501
        amount=FVal(456),
        value=FVal(456) * aave_prices[stable_debt_eth_usdc],
    )
    assert balances[blockchain.accounts.eth[1]].liabilities[stable_debt_eth_usdc][CPT_AAVE_V3] == Balance(  # noqa: E501
        amount=FVal(456),
        value=FVal(456) * aave_prices[stable_debt_eth_usdc],
    )
    assert balances[blockchain.accounts.eth[1]].liabilities[variable_debt_eth_usdc][CPT_AAVE_V3] == Balance(  # noqa: E501
        amount=FVal(789),
        value=FVal(789) * aave_prices[variable_debt_eth_usdc],
    )


@pytest.mark.vcr(filter_query_parameters=['apikey'])
@pytest.mark.parametrize('ethereum_accounts', [[
    '0x1107F797c1af4982b038Eb91260b3f9A90eecee9',
    '0x887380Bb5F5fF5C87BEcc46F0867Fec460F7c5a6',
    '0xD413dCf1b80E10a8Ba7Cab329DA7545cCc827319',
]])
def test_compound_v3_token_balances_liabilities(
        blockchain: 'ChainsAggregator', ethereum_accounts: list['ChecksumEvmAddress'],
) -> None:
    """Test that the balances of compound v3 supplied/borrowed tokens are correct."""
    c_usdc_v3 = EvmToken('eip155:1/erc20:0xc3d688B66703497DAA19211EEdff47f25384cdc3')

    with ExitStack() as stack:
        patch_decoder_should_update_protocol_caches(stack)
        blockchain.ethereum.transactions_decoder.decode_transaction_hashes(
            ignore_cache=True,
            tx_hashes=[
                deserialize_evm_tx_hash('0x0c9276ed2a202b039d5fa6e9749fd19f631c62e8e4beccc2f4dc0358a4882bb1'),  # Borrow 3,500 USDC from cUSDCv3  # noqa: E501
                deserialize_evm_tx_hash('0x13965c2a1ba75dafa060d0bdadd332c9330b9c5819a8fee7d557a937728fa22f'),  # Borrow 42.5043 USDC from USDCv3  # noqa: E501
                deserialize_evm_tx_hash('0xd53dbca004a5f4a178d881e0194c4464ac5fd52db017329be01413514cb4796e'),  # Borrow 594,629.451218 USDC from USDCv3  # noqa: E501
                deserialize_evm_tx_hash('0x542abb3dd8c187158b612de5409642a0e0624d13ab4146a0b62f4d8d28b9149b'),  # Deposit 0.01 ETH  # noqa: E501
            ],
        )
    compound_v3_balances = Compoundv3Balances(
        evm_inquirer=blockchain.ethereum.node_inquirer,
        tx_decoder=blockchain.ethereum.transactions_decoder,
    )
    unique_borrows, underlying_tokens = compound_v3_balances._extract_unique_borrowed_tokens()

    def mock_extract_unique_borrowed_tokens(
            self: 'Compoundv3Balances',  # pylint: disable=unused-argument
    ) -> tuple[dict[EvmToken, list['ChecksumEvmAddress']], dict['ChecksumEvmAddress', EvmToken]]:
        return {
            token: sorted(addresses)  # cast set to list to avoid randomness in VCR
            for token, addresses in unique_borrows.items()
        }, underlying_tokens

    def mock_query_tokens(addresses):
        return ({
            ethereum_accounts[1]: {c_usdc_v3: FVal('0.32795')},
        }, {c_usdc_v3: Price(CURRENT_PRICE_MOCK)}) if len(addresses) != 0 else ({}, {})

    with patch(
        target='rotkehlchen.chain.evm.decoding.compound.v3.balances.Compoundv3Balances._extract_unique_borrowed_tokens',
        new=mock_extract_unique_borrowed_tokens,
    ), patch(
        target='rotkehlchen.chain.evm.tokens.EvmTokens.query_tokens_for_addresses',
        side_effect=mock_query_tokens,
    ):
        blockchain._query_chain_balances(blockchain=SupportedBlockchain.ETHEREUM)

    def get_balance(amount: str):
        return Balance(
            amount=FVal(amount), value=FVal(amount) * CURRENT_PRICE_MOCK,
        )
    assert blockchain.balances.eth[ethereum_accounts[0]].liabilities[A_USDC][CPT_COMPOUND_V3] == get_balance('15042.136803')  # noqa: E501
    assert blockchain.balances.eth[ethereum_accounts[1]].assets[c_usdc_v3][CPT_COMPOUND_V3] == get_balance('0.32795')  # noqa: E501
    assert blockchain.balances.eth[ethereum_accounts[2]].assets[A_WETH][CPT_COMPOUND_V3] == get_balance('0.075')  # noqa: E501


@pytest.mark.vcr(filter_query_parameters=['apikey'])
@pytest.mark.parametrize('ethereum_accounts', [['0x0e414c1c4780df6c09c2f1070990768D44B70b1D']])
def test_blur_balances(
        ethereum_inquirer: 'EthereumInquirer',
        ethereum_accounts: list[ChecksumEvmAddress],
        inquirer: 'Inquirer',  # pylint: disable=unused-argument
) -> None:
    """Check that staked balances of Blur are properly detected."""
    tx_hash = deserialize_evm_tx_hash('0x09b9d311c62dadc69a06f39daa5206760f38ef48d9e8473f27a9cf2d599133c9')  # noqa: E501
    amount = FVal('6350.3577325406')
    _, tx_decoder = get_decoded_events_of_transaction(
        evm_inquirer=ethereum_inquirer,
        tx_hash=tx_hash,
    )
    blur_balances_inquirer = BlurBalances(
        evm_inquirer=ethereum_inquirer,
        tx_decoder=tx_decoder,
    )
    blur_balances = blur_balances_inquirer.query_balances()
    user_balance = blur_balances[ethereum_accounts[0]]
    assert user_balance.assets[Asset(BLUR_IDENTIFIER)][CPT_BLUR] == Balance(
        amount=amount,
        value=amount * FVal(1.5),
    )


@pytest.mark.vcr(filter_query_parameters=['apikey'])
@pytest.mark.parametrize('arbitrum_one_accounts', [['0x0e414c1c4780df6c09c2f1070990768D44B70b1D']])
def test_hop_balances_staking(
        arbitrum_one_inquirer: 'ArbitrumOneInquirer',
        arbitrum_one_accounts: list[ChecksumEvmAddress],
        inquirer: 'Inquirer',  # pylint: disable=unused-argument
) -> None:
    """Test the balance query for staked hop lp balances. It adds a staking event
    and then queries the balances for that address."""
    lp_amount, reward_amount = FVal('0.005676129314105837'), FVal('0.06248913329652552')
    _, tx_decoder = get_decoded_events_of_transaction(
        evm_inquirer=arbitrum_one_inquirer,
        tx_hash=deserialize_evm_tx_hash('0x6329984b82cb85903fee9fef61fb77cdf848ff6344056156da2e66676ad91473'),
    )
    balances_inquirer = HopBalances(
        evm_inquirer=arbitrum_one_inquirer,
        tx_decoder=tx_decoder,
    )
    balances = balances_inquirer.query_balances()
    hop_lp_token = Asset('eip155:42161/erc20:0x59745774Ed5EfF903e615F5A2282Cae03484985a')
    hop_reward_token = Asset('eip155:42161/erc20:0xc5102fE9359FD9a28f877a67E36B0F050d81a3CC')
    assert balances[arbitrum_one_accounts[0]].assets[hop_lp_token][CPT_HOP] == Balance(
        amount=lp_amount,
        value=lp_amount * FVal(1.5),
    )
    assert balances[arbitrum_one_accounts[0]].assets[hop_reward_token][CPT_HOP] == Balance(
        amount=reward_amount,
        value=reward_amount * FVal(1.5),
    )


@pytest.mark.vcr(filter_query_parameters=['apikey'])
@pytest.mark.parametrize('arbitrum_one_accounts', [['0x0e414c1c4780df6c09c2f1070990768D44B70b1D']])
def test_hop_balances_staking_2(
        arbitrum_one_inquirer: 'ArbitrumOneInquirer',
        arbitrum_one_accounts: list[ChecksumEvmAddress],
        inquirer: 'Inquirer',  # pylint: disable=unused-argument
) -> None:
    """Test the balance query for staked hop lp balances. It adds a staking event
    and then queries the balances for that address."""
    lp_amount, reward_amount = FVal('0.005676129314105837'), FVal('0.008945843949587174')
    _, tx_decoder = get_decoded_events_of_transaction(
        evm_inquirer=arbitrum_one_inquirer,
        tx_hash=deserialize_evm_tx_hash('0xe0c1f6f152422784a4e4346d84af7d32fda95eab17da257f3fdc5121f4a6fbc8'),
    )
    balances_inquirer = HopBalances(
        evm_inquirer=arbitrum_one_inquirer,
        tx_decoder=tx_decoder,
    )
    balances = balances_inquirer.query_balances()
    hop_lp_token = Asset('eip155:42161/erc20:0x59745774Ed5EfF903e615F5A2282Cae03484985a')
    assert balances[arbitrum_one_accounts[0]].assets[hop_lp_token][CPT_HOP] == Balance(
        amount=lp_amount,
        value=lp_amount * FVal(1.5),
    )
    assert balances[arbitrum_one_accounts[0]].assets[A_ARB][CPT_HOP] == Balance(
        amount=reward_amount,
        value=reward_amount * FVal(1.5),
    )


@pytest.mark.vcr(filter_query_parameters=['apikey'])
@pytest.mark.parametrize('ethereum_accounts', [['0x0e414c1c4780df6c09c2f1070990768D44B70b1D']])
def test_gearbox_balances(
        ethereum_inquirer: 'EthereumInquirer',
        ethereum_accounts: list[ChecksumEvmAddress],
        inquirer: 'Inquirer',  # pylint: disable=unused-argument
) -> None:
    """Check that staked balances of Gearbox are properly detected."""
    tx_hash = deserialize_evm_tx_hash('0x5de7647a4c8f8ca1e5434725dd09b27ce05e41954d72c3f1f4d639c8b7019f4a')  # noqa: E501
    amount = FVal('260.869836197270890866')
    _, tx_decoder = get_decoded_events_of_transaction(
        evm_inquirer=ethereum_inquirer,
        tx_hash=tx_hash,
    )
    protocol_balances_inquirer = GearboxBalances(
        evm_inquirer=ethereum_inquirer,
        tx_decoder=tx_decoder,
    )
    protocol_balances = protocol_balances_inquirer.query_balances()
    user_balance = protocol_balances[ethereum_accounts[0]]
    assert user_balance.assets[GEAR_TOKEN][CPT_GEARBOX] == Balance(
        amount=amount,
        value=amount * FVal(1.5),
    )


@pytest.mark.vcr(filter_query_parameters=['apikey'])
@pytest.mark.parametrize('arbitrum_one_accounts', [['0xc8474089b8A428a32d938f5C28FB7eC8534D6FD1']])
def test_gearbox_balances_arb(
        arbitrum_one_inquirer: 'ArbitrumOneInquirer',
        arbitrum_one_accounts: list[ChecksumEvmAddress],
        inquirer: 'Inquirer',  # pylint: disable=unused-argument
) -> None:
    """Check that staked balances of Gearbox are properly detected."""
    tx_hash = deserialize_evm_tx_hash('0xd6abdbf2e57c37e191c5e93b9b99d1c70acdca000b2fd9e8236093a0b359221e')  # noqa: E501
    amount = FVal('139896.73226582730792446')
    _, tx_decoder = get_decoded_events_of_transaction(
        evm_inquirer=arbitrum_one_inquirer,
        tx_hash=tx_hash,
    )
    protocol_balances_inquirer = GearboxBalancesArbitrumOne(
        evm_inquirer=arbitrum_one_inquirer,
        tx_decoder=tx_decoder,
    )
    protocol_balances = protocol_balances_inquirer.query_balances()
    user_balance = protocol_balances[arbitrum_one_accounts[0]]
    assert user_balance.assets[GEAR_TOKEN_ARB][CPT_GEARBOX] == Balance(
        amount=amount,
        value=amount * FVal(1.5),
    )


@pytest.mark.vcr(filter_query_parameters=['apikey'])
@pytest.mark.parametrize('ethereum_accounts', [['0xA76C44d0adD77F9403715D8B6F47AD4e6515EC8c']])
def test_safe_locked(
        ethereum_inquirer: 'EthereumInquirer',
        ethereum_accounts: list[ChecksumEvmAddress],
        inquirer: 'Inquirer',  # pylint: disable=unused-argument
) -> None:
    """Check that locked SAFE balances are properly detected."""
    tx_hash = deserialize_evm_tx_hash('0xad3d976ae02cf82f109cc2d2f3e8f2f10df6a00a4825e3f04cf0e1b7e68a06b8')  # noqa: E501
    amount = FVal('11515.763372')
    _, tx_decoder = get_decoded_events_of_transaction(
        evm_inquirer=ethereum_inquirer,
        tx_hash=tx_hash,
    )
    protocol_balances_inquirer = SafeBalances(
        evm_inquirer=ethereum_inquirer,
        tx_decoder=tx_decoder,
    )
    protocol_balances = protocol_balances_inquirer.query_balances()
    user_balance = protocol_balances[ethereum_accounts[0]]
    assert user_balance.assets[Asset(SAFE_TOKEN_ID)][CPT_SAFE] == Balance(
        amount=amount,
        value=amount * FVal(1.5),
    )


@pytest.mark.vcr(filter_query_parameters=['apikey'])
@pytest.mark.parametrize('db_settings', LEGACY_TESTS_INDEXER_ORDER)
@pytest.mark.parametrize('network_mocking', [False])
@pytest.mark.parametrize('optimism_accounts', [[
    '0x4ba257EC214BA1e6a3b4E46Bd7C4654b9E81CED3',
    '0xf34743D4F4C2f9276ED6dda070CB695ebB24aA62',
]])
def test_extrafi_lending_balances(
        optimism_inquirer: 'OptimismInquirer',
        optimism_accounts: list[ChecksumEvmAddress],
        globaldb: 'GlobalDBHandler',
        inquirer: 'Inquirer',  # pylint: disable=unused-argument
) -> None:
    """Check that balances for extrafi both for lending and locking extra are queried correctly"""
    for tx_hex in (
        '0x1886c8169b096df75061e2fec93df029c42325f2f7066535ecc07a504efc5e92',  # lock extra
        '0x81a87d2f8a9752ac4889ec92d6ec553417e3b4cc709a240718cf423f362e89b1',  # deposit velo for lending  # noqa: E501
    ):
        tx_hash = deserialize_evm_tx_hash(tx_hex)
        _, tx_decoder = get_decoded_events_of_transaction(
            evm_inquirer=optimism_inquirer,
            tx_hash=tx_hash,
        )
    protocol_balances_inquirer = ExtrafiBalances(
        evm_inquirer=optimism_inquirer,
        tx_decoder=tx_decoder,
    )
    protocol_balances, velo_amount, extra_amount = protocol_balances_inquirer.query_balances(), FVal('366399.179130825123704582'), FVal('6405.478041239509217895')  # noqa: E501
    assert protocol_balances[optimism_accounts[0]].assets[Asset('eip155:10/erc20:0x9560e827aF36c94D2Ac33a39bCE1Fe78631088Db')][CPT_EXTRAFI] == Balance(  # noqa: E501
        amount=velo_amount,
        value=velo_amount * FVal(1.5),
    )
    assert protocol_balances[optimism_accounts[1]].assets[Asset('eip155:10/erc20:0x2dAD3a13ef0C6366220f989157009e501e7938F8')][CPT_EXTRAFI] == Balance(  # noqa: E501
        amount=extra_amount,
        value=extra_amount * FVal(1.5),
    )

    with globaldb.conn.read_ctx() as cursor:
        assert cursor.execute(
            "SELECT key, value FROM unique_cache WHERE key LIKE 'EXTRAFI_LENDING_RESERVES%'",
        ).fetchall() == [(
            'EXTRAFI_LENDING_RESERVES1035',
            '0x9560e827aF36c94D2Ac33a39bCE1Fe78631088Db',
        )]


@pytest.mark.vcr(filter_query_parameters=['apikey'])
@pytest.mark.parametrize('db_settings', LEGACY_TESTS_INDEXER_ORDER)
@pytest.mark.parametrize('network_mocking', [False])
@pytest.mark.parametrize('base_accounts', [['0x007183900fBbe3e7815b278074a49B8C7319EDba']])
@pytest.mark.parametrize('should_mock_current_price_queries', [False])
def test_extrafi_farm_balances(
        base_inquirer: 'BaseInquirer',
        base_accounts: list[ChecksumEvmAddress],
        globaldb: 'GlobalDBHandler',
        inquirer: 'Inquirer',  # pylint: disable=unused-argument
) -> None:
    """Check that balances for extrafi farms are queried correctly"""
    tx_hash = deserialize_evm_tx_hash('0xf0458b2c208fa7362669b6430277808a2bda527fcbe5dd3514a5879c445311cc')  # noqa: E501
    _, tx_decoder = get_decoded_events_of_transaction(
        evm_inquirer=base_inquirer,
        tx_hash=tx_hash,
    )
    protocol_balances_inquirer = ExtrafiBalancesBase(
        evm_inquirer=base_inquirer,
        tx_decoder=tx_decoder,
    )
    protocol_balances = protocol_balances_inquirer.query_balances()
    assert protocol_balances[base_accounts[0]].assets[Asset('eip155:8453/erc20:0x61366A4e6b1DB1b85DD701f2f4BFa275EF271197')][CPT_EXTRAFI] == Balance(  # noqa: E501
        amount=FVal('0.001146519712970269'),
        value=FVal('13715.96845367077767909372680774996'),
    )
    assert protocol_balances[base_accounts[0]].liabilities[Asset('eip155:8453/erc20:0xB79DD08EA68A908A97220C76d19A6aA9cBDE4376')][CPT_EXTRAFI] == Balance(  # noqa: E501
        amount=FVal('10015.072706'),
        value=FVal('9111.555052506628515415610170'),
    )

    with globaldb.conn.read_ctx() as cursor:
        assert cursor.execute(
            "SELECT key, value FROM unique_cache WHERE key LIKE 'EXTRAFI_FARM_METADADATA%'",
        ).fetchall() == [(
            'EXTRAFI_FARM_METADADATA845320',
            '["0x61366A4e6b1DB1b85DD701f2f4BFa275EF271197", "0xA3d1a8DEB97B111454B294E2324EfAD13a9d8396", "0xB79DD08EA68A908A97220C76d19A6aA9cBDE4376"]',  # noqa: E501
        )]

    # query again to verify that it works as expected
    assert (protocol_balances := protocol_balances_inquirer.query_balances())[base_accounts[0]].assets[Asset('eip155:8453/erc20:0x61366A4e6b1DB1b85DD701f2f4BFa275EF271197')][CPT_EXTRAFI] == Balance(  # noqa: E501
        amount=FVal('0.001146519712970269'),
        value=FVal('13715.96845367077767909372680774996'),
    )
    assert protocol_balances[base_accounts[0]].liabilities[Asset('eip155:8453/erc20:0xB79DD08EA68A908A97220C76d19A6aA9cBDE4376')][CPT_EXTRAFI] == Balance(  # noqa: E501
        amount=FVal('10015.072706'),
        value=FVal('9111.555052506628515415610170'),
    )


@pytest.mark.freeze_time
@pytest.mark.vcr(filter_query_parameters=['apikey'])
def test_extrafi_cache(optimism_inquirer: 'OptimismInquirer', freezer):
    """Check that the cache gets populated and timestamp updated if
    we requery again"""
    with GlobalDBHandler().conn.write_ctx() as write_cursor:
        write_cursor.execute(
            "DELETE FROM general_cache WHERE key LIKE 'EXTRAFI%'",
        )
        write_cursor.execute(
            "DELETE FROM unique_cache WHERE key LIKE 'EXTRAFI%'",
        )

    start_ts = 1727436933
    freezer.move_to(datetime.datetime.fromtimestamp(start_ts, tz=datetime.UTC))
    query_extrafi_data(
        inquirer=optimism_inquirer,
        cache_type=CacheType.EXTRAFI_NEXT_RESERVE_ID,
        msg_aggregator=optimism_inquirer.database.msg_aggregator,
        reload_all=False,
    )
    chain = str(optimism_inquirer.chain_id.serialize_for_db())
    with GlobalDBHandler().conn.read_ctx() as cursor:
        existing_pools = get_existing_reward_pools(chain_id=ChainID.OPTIMISM)
        assert '0x1A6cB72ba9aD6Cf0855D5B497e8E1485A3B3FE39' in existing_pools[0]
        last_queried_ts = globaldb_get_unique_cache_last_queried_ts_by_key(
            cursor=cursor,
            key_parts=(CacheType.EXTRAFI_NEXT_RESERVE_ID, chain),
        )
        assert should_update_protocol_cache(
            userdb=optimism_inquirer.database,
            cache_key=CacheType.EXTRAFI_NEXT_RESERVE_ID,
            args=(chain,),
        ) is False

    freezer.move_to(datetime.datetime.fromtimestamp(start_ts + 300, tz=datetime.UTC))
    query_extrafi_data(  # check that the timestamp gets updated
        inquirer=optimism_inquirer,
        cache_type=CacheType.EXTRAFI_NEXT_RESERVE_ID,
        msg_aggregator=optimism_inquirer.database.msg_aggregator,
        reload_all=False,
    )
    with GlobalDBHandler().conn.read_ctx() as cursor:
        assert globaldb_get_unique_cache_last_queried_ts_by_key(
            cursor=cursor,
            key_parts=(CacheType.EXTRAFI_NEXT_RESERVE_ID, chain),
        ) > last_queried_ts


@pytest.mark.vcr(filter_query_parameters=['apikey'])
@pytest.mark.parametrize('arbitrum_one_accounts', [['0x706A70067BE19BdadBea3600Db0626859Ff25D74']])
def test_umami_balances(
        arbitrum_one_inquirer: 'ArbitrumOneInquirer',
        arbitrum_one_accounts: list[ChecksumEvmAddress],
        inquirer: 'Inquirer',  # pylint: disable=unused-argument
) -> None:
    """Check that staked balances of Umami are properly detected."""
    _, tx_decoder = get_decoded_events_of_transaction(
        evm_inquirer=arbitrum_one_inquirer,
        tx_hash=deserialize_evm_tx_hash('0x4688c10bc6fadf06c2348fffe1e13c6d7a0b0c586438944aa9557b447a5f319a'),
    )

    protocol_balances_inquirer = UmamiBalances(
        evm_inquirer=arbitrum_one_inquirer,
        tx_decoder=tx_decoder,
    )
    protocol_balances = protocol_balances_inquirer.query_balances()
    user_balance = protocol_balances[arbitrum_one_accounts[0]]
    assert user_balance.assets[Asset('eip155:42161/erc20:0x5f851F67D24419982EcD7b7765deFD64fBb50a97')][CPT_UMAMI] == Balance(  # noqa: E501
        amount=FVal('46.422107'),
        value=FVal('112.4829703110825'),
    )


@pytest.mark.vcr(filter_query_parameters=['apikey'])
@pytest.mark.parametrize('db_settings', LEGACY_TESTS_INDEXER_ORDER)
@pytest.mark.parametrize('optimism_accounts', [['0xc0d5dBe750bb5c001Ba8C499385143f566611679']])
def test_walletconnect_staked_balances(
        optimism_inquirer: 'OptimismInquirer',
        optimism_accounts: list[ChecksumEvmAddress],
        inquirer: 'Inquirer',  # pylint: disable=unused-argument
) -> None:
    """Check that staked balances of walletconnect are properly detected."""
    tx_hash = deserialize_evm_tx_hash('0xcc691ea8eeb56fd5f5ceb98879e3571ee167a2ac4c5bad4c9463127262d096af')  # noqa: E501
    amount = FVal('184.286559270201')
    _, tx_decoder = get_decoded_events_of_transaction(
        evm_inquirer=optimism_inquirer,
        tx_hash=tx_hash,
    )
    protocol_balances_inquirer = WalletconnectBalances(
        evm_inquirer=optimism_inquirer,
        tx_decoder=tx_decoder,
    )
    protocol_balances = protocol_balances_inquirer.query_balances()
    user_balance = protocol_balances[optimism_accounts[0]]
    assert user_balance.assets[Asset(WCT_TOKEN_ID)][CPT_WALLETCONNECT] == Balance(
        amount=amount,
        value=amount * FVal(1.5),
    )


@pytest.mark.vcr(filter_query_parameters=['apikey'])
@pytest.mark.parametrize('should_mock_current_price_queries', [False])
@pytest.mark.parametrize('arbitrum_one_accounts', [['0x706A70067BE19BdadBea3600Db0626859Ff25D74']])
def test_curve_lend_balances(
        arbitrum_one_inquirer: 'ArbitrumOneInquirer',
        arbitrum_one_accounts: list[ChecksumEvmAddress],
        inquirer: 'Inquirer',  # pylint: disable=unused-argument
        arbitrum_vault_token: 'EvmToken',
) -> None:
    """Check that Curve lending collateral and debt balances are properly detected."""
    _, tx_decoder = get_decoded_events_of_transaction(
        evm_inquirer=arbitrum_one_inquirer,
        tx_hash=deserialize_evm_tx_hash('0x58e9068edee8897c5c2e2181cc897ba026efd936f74e14329b64355e82240ea5'),
    )
    protocol_balances_inquirer = CurveLendBalances(
        evm_inquirer=arbitrum_one_inquirer,
        tx_decoder=tx_decoder,
    )
    protocol_balances = protocol_balances_inquirer.query_balances()
    user_balance = protocol_balances[arbitrum_one_accounts[0]]

    assert user_balance.assets[A_WETH_ARB][CPT_CURVE] == Balance(
        amount=FVal('0.013968407653526627'),
        value=FVal('39.90019772599266896042'),
    )
    assert user_balance.liabilities[Asset('eip155:42161/erc20:0x498Bf2B1e120FeD3ad3D42EA2165E9b73f99C1e5')][CPT_CURVE] == Balance(  # noqa: E501
        amount=FVal('30.100455885544052449'),
        value=FVal('25.839194546739352031899968'),
    )


@pytest.mark.vcr(filter_query_parameters=['apikey'])
@pytest.mark.parametrize('should_mock_current_price_queries', [False])
@pytest.mark.parametrize('ethereum_accounts', [['0x494FBCf6AB69609732B4c97462FAc7f7cb717015']])
@pytest.mark.parametrize('crvusd_controller', ['0x4e59541306910aD6dC1daC0AC9dFB29bD9F15c67'], indirect=True)  # noqa: E501
def test_curve_crvusd_balances(
        ethereum_inquirer: 'EthereumInquirer',
        ethereum_accounts: list[ChecksumEvmAddress],
        inquirer: 'Inquirer',  # pylint: disable=unused-argument
        crvusd_controller: 'ChecksumEvmAddress',
) -> None:
    """Check that Curve lending collateral and debt balances are properly detected."""
    _, tx_decoder = get_decoded_events_of_transaction(
        evm_inquirer=ethereum_inquirer,
        tx_hash=deserialize_evm_tx_hash('0x7acdf5d10091405762dc3f2658e6da0fdd9cb42a74c55b944c2e88b089eb15cc'),
    )
    protocol_balances_inquirer = CurveCrvusdBalances(
        evm_inquirer=ethereum_inquirer,
        tx_decoder=tx_decoder,
    )
    protocol_balances = protocol_balances_inquirer.query_balances()
    user_balance = protocol_balances[ethereum_accounts[0]]

    assert user_balance.assets[A_WBTC][CPT_CURVE] == Balance(
        amount=FVal('0.04999999'),
        value=FVal('3947.84921043'),
    )
    assert user_balance.liabilities[Asset('eip155:1/erc20:0xf939E0A03FB07F59A73314E73794Be0E57ac1b4E')][CPT_CURVE] == Balance(  # noqa: E501
        amount=FVal('3591.07534296748961703'),
        value=FVal('3081.63462158809263748927311'),
    )


@pytest.mark.vcr(filter_query_parameters=['apikey'])
@pytest.mark.parametrize('should_mock_current_price_queries', [False])
@pytest.mark.parametrize('gnosis_accounts', [['0x839395e20bbB182fa440d08F850E6c7A8f6F0780']])
def test_gnosis_giveth_staked_balances(
        gnosis_inquirer: 'GnosisInquirer',
        gnosis_accounts: list[ChecksumEvmAddress],
        inquirer: 'Inquirer',  # pylint: disable=unused-argument
) -> None:
    """Check that staked balances in Giveth Gnosis are properly detected"""
    _, tx_decoder = get_decoded_events_of_transaction(
        evm_inquirer=gnosis_inquirer,
        tx_hash=deserialize_evm_tx_hash('0x9cd449bab5d207bb5c72d681efb94f7c1643addfc41003ed7fc5a58cb7f0f265'),
    )
    protocol_balances_inquirer = GivethGnosisBalances(
        evm_inquirer=gnosis_inquirer,
        tx_decoder=tx_decoder,
    )
    protocol_balances = protocol_balances_inquirer.query_balances()
    user_balance = protocol_balances[gnosis_accounts[0]]
    giv_asset = Asset(protocol_balances_inquirer.giv_token_id)

    assert user_balance.assets[giv_asset][CPT_GIVETH] == Balance(
        amount=FVal('21266652.068337565927179618'),
        value=FVal('9666.11869810079046522167997336'),
    )


@pytest.mark.vcr(filter_query_parameters=['apikey'])
@pytest.mark.parametrize('db_settings', LEGACY_TESTS_INDEXER_ORDER)
@pytest.mark.parametrize('should_mock_current_price_queries', [False])
@pytest.mark.parametrize('optimism_accounts', [['0x9924285ff2207D6e36642B6832A515A6a3aedCAB']])
def test_optimism_giveth_staked_balances(
        optimism_inquirer: 'OptimismInquirer',
        optimism_accounts: list[ChecksumEvmAddress],
        inquirer: 'Inquirer',  # pylint: disable=unused-argument
) -> None:
    """Check that staked balances in Giveth Optimism are properly detected"""
    _, tx_decoder = get_decoded_events_of_transaction(
        evm_inquirer=optimism_inquirer,
        tx_hash=deserialize_evm_tx_hash('0x06a3f05d3441d4eb36c3497ddffbfaef059a47c735f6efa317ae0ba5962ed46c'),
    )
    protocol_balances_inquirer = GivethOptimismBalances(
        evm_inquirer=optimism_inquirer,
        tx_decoder=tx_decoder,
    )
    protocol_balances = protocol_balances_inquirer.query_balances()
    user_balance = protocol_balances[optimism_accounts[0]]
    giv_asset = Asset(protocol_balances_inquirer.giv_token_id)

    assert user_balance.assets[giv_asset][CPT_GIVETH] == Balance(
        amount=FVal('31641.865744797163817899'),
        value=FVal('14.38818919147416633127503328'),
    )


@pytest.mark.vcr(filter_query_parameters=['apikey'])
@pytest.mark.parametrize('should_mock_current_price_queries', [False])
@pytest.mark.parametrize('ethereum_accounts', [['0x54BeCc7560a7Be76d72ED76a1f5fee6C5a2A7Ab6']])
def test_hedgey_locked_balances(
        ethereum_inquirer: 'EthereumInquirer',
        ethereum_accounts: list[ChecksumEvmAddress],
        inquirer_defi: 'Inquirer',  # pylint: disable=unused-argument
) -> None:
    """Check that hedgey locked voting token positions are detected"""
    _, tx_decoder = get_decoded_events_of_transaction(
        evm_inquirer=ethereum_inquirer,
        tx_hash=deserialize_evm_tx_hash('0xb85eb3fb6496fa51ac3d43d230ea729b52593bd2781b2b9dfab638aab7011719'),
    )
    protocol_balances_inquirer = HedgeyBalances(
        evm_inquirer=ethereum_inquirer,
        tx_decoder=tx_decoder,
    )
    protocol_balances = protocol_balances_inquirer.query_balances()
    user_balance = protocol_balances[ethereum_accounts[0]]

    assert user_balance.assets[A_ENS][CPT_HEDGEY] == Balance(
        amount=FVal('2943.901116977446327568'),
        value=FVal('29026.86501339762078982048'),
    )


@pytest.mark.vcr(filter_query_parameters=['apikey'])
@pytest.mark.parametrize('db_settings', LEGACY_TESTS_INDEXER_ORDER)
@pytest.mark.parametrize('should_mock_current_price_queries', [False])
@pytest.mark.parametrize('optimism_accounts', [['0xD4dd9a1FAc6D7bBe327c2b4A5Dc3197D0B10874b']])
def test_velodrome_locked_balances(
        optimism_inquirer: 'OptimismInquirer',
        optimism_accounts: list[ChecksumEvmAddress],
        inquirer_defi: 'Inquirer',  # pylint: disable=unused-argument
) -> None:
    _, tx_decoder = get_decoded_events_of_transaction(
        evm_inquirer=optimism_inquirer,
        tx_hash=deserialize_evm_tx_hash('0x8747ae5f08613802c76f3c6d4517c87c2133b0231990dd30df32b8c9bb9fa7a1'),
    )
    protocol_balances_inquirer = VelodromeBalances(
        evm_inquirer=optimism_inquirer,
        tx_decoder=tx_decoder,
    )
    protocol_balances = protocol_balances_inquirer.query_balances()
    user_balance = protocol_balances[optimism_accounts[0]]
    assert user_balance.assets[Asset('eip155:10/erc20:0x9560e827aF36c94D2Ac33a39bCE1Fe78631088Db')][CPT_VELODROME] == Balance(  # noqa: E501
        amount=FVal('215.817657296359655794'),
        value=FVal('5.29471501539563441629782432'),
    )


@pytest.mark.vcr(filter_query_parameters=['apikey'])
@pytest.mark.parametrize('db_settings', LEGACY_TESTS_INDEXER_ORDER)
@pytest.mark.parametrize('should_mock_current_price_queries', [False])
@pytest.mark.parametrize('base_accounts', [['0xD10c1617e7afF13759Ad45AA373E89d5251B37cC']])
def test_aerodrome_locked_balances(
        base_inquirer: 'BaseInquirer',
        base_accounts: list[ChecksumEvmAddress],
        inquirer_defi: 'Inquirer',  # pylint: disable=unused-argument
) -> None:
    _, tx_decoder = get_decoded_events_of_transaction(
        evm_inquirer=base_inquirer,
        tx_hash=deserialize_evm_tx_hash('0x637a00989340052bbb5a6b63c012c70a3b695223a0da5da95e9b233a524908e2'),
    )
    protocol_balances_inquirer = AerodromeBalances(
        evm_inquirer=base_inquirer,
        tx_decoder=tx_decoder,
    )
    protocol_balances = protocol_balances_inquirer.query_balances()
    user_balance = protocol_balances[base_accounts[0]]
    assert user_balance.assets[Asset('eip155:8453/erc20:0x940181a94A35A4569E4529A3CDfB74e38FD98631')][CPT_AERODROME] == Balance(  # noqa: E501
        amount=FVal('927'),
        value=FVal('520.361253'),
    )


def test_all_balance_classes_used():
    """
    Test that all protocol balance classes are used properly in the
    CHAIN_TO_BALANCE_PROTOCOLS mapping
    """
    classes = find_inheriting_classes(
        root_directory=(root_directory := Path(__file__).resolve().parent.parent.parent),
        search_directory=root_directory / 'chain',
        base_class=ProtocolWithBalance,
        exclude_class_names={
            'GearboxCommonBalances',
            'ExtrafiCommonBalances',
            'VelodromeLikeBalances',
            'GivethCommonBalances',
        },
    )
    unused_classes = set()

    for class_entry in classes:
        for balances in CHAIN_TO_BALANCE_PROTOCOLS.values():
            if class_entry in balances:
                break
        else:  # not found
            unused_classes.add(class_entry)

    assert unused_classes == set(), f'Found unused classes {unused_classes}'


@pytest.mark.vcr(filter_query_parameters=['apikey'])
@pytest.mark.parametrize('should_mock_current_price_queries', [False])
@pytest.mark.parametrize('arbitrum_one_accounts', [[
    '0x4E60C2E7181EDFc5471C0cBC8D485706d1b35686',
    '0x3Ba6eB0e4327B96aDe6D4f3b578724208a590CEF',
]])
def test_hyperliquid(
        arbitrum_one_inquirer: 'ArbitrumOneInquirer',
        arbitrum_one_accounts: list[ChecksumEvmAddress],
        inquirer_defi: 'Inquirer',  # pylint: disable=unused-argument
) -> None:
    """Check balances in hyperliquid both for spot and perp
    0x3Ba6eB0e4327B96aDe6D4f3b578724208a590CEF has mainly spot and
    0x4E60C2E7181EDFc5471C0cBC8D485706d1b35686 has mainly perp balances.
    """
    _, tx_decoder = get_decoded_events_of_transaction(
        evm_inquirer=arbitrum_one_inquirer,
        tx_hash=deserialize_evm_tx_hash('0x2aa0a70af2347ccc4ba3d5f4eddd362c7cd8118c0f2a3617d4b4fcf78c929ea7'),
    )
    get_decoded_events_of_transaction(
        evm_inquirer=arbitrum_one_inquirer,
        tx_hash=deserialize_evm_tx_hash('0x2e9ef8a4369c33f1b3adb0d870fc60a1f721cbf4bda1181d6804acb0f41a2d66'),
    )
    hyper_balances = HyperliquidBalances(
        evm_inquirer=arbitrum_one_inquirer,
        tx_decoder=tx_decoder,
    )
    arb_usdc = Asset('eip155:42161/erc20:0xaf88d065e77c8cC2239327C5EDb3A432268e5831')
    # ensure mappings are set
    with GlobalDBHandler().conn.write_ctx() as write_cursor:
        write_cursor.executemany(
            'INSERT OR IGNORE INTO counterparty_asset_mappings (counterparty, symbol, local_id) VALUES (?, ?, ?)',  # noqa: E501
            [
                (CPT_HYPER, 'HYPE', 'HYPE'),
                (CPT_HYPER, 'USDC', arb_usdc.identifier),
            ],

        )

    protocol_balances = hyper_balances.query_balances()
    user_4e = arbitrum_one_accounts[0]
    user_3b = arbitrum_one_accounts[1]
    assert protocol_balances[user_4e].assets[arb_usdc][CPT_HYPER] == Balance(amount=FVal(519.955570), value=FVal(446.540963249420))  # noqa: E501
    assert protocol_balances[user_3b].assets[Asset('HYPE')][CPT_HYPER] == Balance(amount=FVal(14.79852012), value=FVal(368.1871805856))  # noqa: E501
    assert protocol_balances[user_3b].assets[arb_usdc][CPT_HYPER] == Balance(amount=FVal(27.20794226), value=FVal(23.36634406054156))  # noqa: E501


@pytest.mark.vcr(filter_query_parameters=['apikey'])
@pytest.mark.parametrize('should_mock_current_price_queries', [False])
@pytest.mark.parametrize('ethereum_accounts', [['0x94F567bf71A4A7a88114aB679336522120EE3788']])
def test_pendle_locked_balances(
        ethereum_inquirer: 'EthereumInquirer',
        ethereum_accounts: list[ChecksumEvmAddress],
        inquirer_defi: 'Inquirer',  # pylint: disable=unused-argument
) -> None:
    _, tx_decoder = get_decoded_events_of_transaction(
        evm_inquirer=ethereum_inquirer,
        tx_hash=deserialize_evm_tx_hash('0x2f133fe4ecabcfb1279198d70e4a1fbaf593a9e72ee5c6a03179147eb97311d5'),
    )
    protocol_balances_inquirer = PendleBalances(
        evm_inquirer=ethereum_inquirer,
        tx_decoder=tx_decoder,
    )
    protocol_balances = protocol_balances_inquirer.query_balances()
    user_balance = protocol_balances[ethereum_accounts[0]]
    assert user_balance.assets[PENDLE_TOKEN][CPT_PENDLE] == Balance(
        amount=FVal('367.772672118320474345'),
        value=FVal('750.25625112137376766380'),
    )


@pytest.mark.vcr(filter_query_parameters=['apikey'])
@pytest.mark.parametrize('db_settings', LEGACY_TESTS_INDEXER_ORDER)
@pytest.mark.parametrize('should_mock_current_price_queries', [False])
@pytest.mark.parametrize('base_accounts', [['0x2B888954421b424C5D3D9Ce9bB67c9bD47537d12']])
def test_runmoney_balances(
        base_inquirer: 'BaseInquirer',
        base_accounts: list[ChecksumEvmAddress],
        inquirer_defi: 'Inquirer',  # pylint: disable=unused-argument
) -> None:
    _, tx_decoder = get_decoded_events_of_transaction(
        evm_inquirer=base_inquirer,
        tx_hash=deserialize_evm_tx_hash('0x406c3d965008732dbbdadea2062cd3dd8c908f512ac27f7a3cbcc109d49a89c3'),
    )
    protocol_balances = RunmoneyBalances(
        evm_inquirer=base_inquirer,
        tx_decoder=tx_decoder,
    ).query_balances()
    user_balance = protocol_balances[base_accounts[0]]
    assert user_balance.assets[Asset('eip155:8453/erc20:0x833589fCD6eDb6E08f4c7C32D4f71b54bdA02913')][CPT_RUNMONEY] == Balance(  # noqa: E501
        amount=FVal('102.973178'),
        value=FVal('94.6941344888'),
    )<|MERGE_RESOLUTION|>--- conflicted
+++ resolved
@@ -1,11 +1,7 @@
 import datetime
 import operator
 from collections import defaultdict
-<<<<<<< HEAD
 from contextlib import ExitStack
-from functools import wraps
-=======
->>>>>>> ec9f8e1c
 from pathlib import Path
 from typing import TYPE_CHECKING
 from unittest.mock import patch
@@ -213,7 +209,7 @@
         user_balance = curve_balances[address]
         assert user_balance.assets[A_CRV][CPT_CURVE] == Balance(
             amount=locked_crv_amount,
-            usd_value=locked_crv_amount * CURRENT_PRICE_MOCK,
+            value=locked_crv_amount * CURRENT_PRICE_MOCK,
         )
 
 
@@ -337,35 +333,6 @@
 
 
 @pytest.mark.vcr(filter_query_parameters=['apikey'])
-<<<<<<< HEAD
-@pytest.mark.parametrize('ethereum_accounts', [['0x72296d54B83491c59236E45F19b6fdE8a2B2771b']])
-def test_thegraph_balances(
-        ethereum_inquirer: 'EthereumInquirer',
-        ethereum_accounts: list[ChecksumEvmAddress],
-        inquirer: 'Inquirer',  # pylint: disable=unused-argument
-) -> None:
-    """Check that balances of GRT currently delegated to indexers are properly detected."""
-    tx_hash = deserialize_evm_tx_hash('0x81cdf7a4201d3e89c9f3a8d3ae18e3cb7ae0e06a5cbc514f1e41504b9b263667')  # noqa: E501
-    amount = '6626.873960369737'
-    _, tx_decoder = get_decoded_events_of_transaction(
-        evm_inquirer=ethereum_inquirer,
-        tx_hash=tx_hash,
-    )
-    thegraph_balances_inquirer = ThegraphBalances(
-        evm_inquirer=ethereum_inquirer,
-        tx_decoder=tx_decoder,
-    )
-    thegraph_balances = thegraph_balances_inquirer.query_balances()
-    user_balance = thegraph_balances[ethereum_accounts[0]]
-    assert user_balance.assets[A_GRT][CPT_THEGRAPH] == Balance(
-        amount=FVal(amount),
-        value=FVal(amount) * FVal(1.5),
-    )
-
-
-@pytest.mark.vcr(filter_query_parameters=['apikey'])
-=======
->>>>>>> ec9f8e1c
 @pytest.mark.parametrize('arbitrum_one_accounts', [['0xA9728D95567410555557a54EcA320e5E8bEa36a5']])
 def test_thegraph_balances_arbitrum_one(
         arbitrum_one_inquirer: 'ArbitrumOneInquirer',
