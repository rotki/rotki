--- conflicted
+++ resolved
@@ -984,24 +984,7 @@
             notes=f'Burn {gas_fees} ETH for gas',
             counterparty=CPT_GAS,
         ), EvmEvent(
-<<<<<<< HEAD
-            tx_hash=evmhash,
-=======
-            tx_hash=tx_hash,
-            sequence_index=45,
-            timestamp=timestamp,
-            location=Location.OPTIMISM,
-            event_type=HistoryEventType.DEPOSIT,
-            event_subtype=HistoryEventSubType.DEPOSIT_FOR_WRAPPED,
-            asset=Asset('eip155:10/erc20:0x0b2C639c533813f4Aa9D7837CAf62653d097Ff85'),  # USDC
-            amount=FVal(usdc_deposit),
-            location_label=optimism_accounts[0],
-            notes=f'Deposit {usdc_deposit} USDC to uniswap-v3 LP 550709',
-            counterparty=CPT_UNISWAP_V3,
-            address=string_to_evm_address('0xB533c12fB4e7b53b5524EAb9b47d93fF6C7A456F'),
-        ), EvmEvent(
-            tx_hash=tx_hash,
->>>>>>> 430fbbee
+            tx_hash=tx_hash,
             sequence_index=46,
             timestamp=timestamp,
             location=Location.OPTIMISM,
@@ -1026,7 +1009,7 @@
             counterparty=CPT_UNISWAP_V3,
             address=string_to_evm_address('0xB533c12fB4e7b53b5524EAb9b47d93fF6C7A456F'),
         ), EvmEvent(
-            tx_hash=evmhash,
+            tx_hash=tx_hash,
             sequence_index=48,
             timestamp=timestamp,
             location=Location.OPTIMISM,
