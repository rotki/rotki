import datetime
from contextlib import suppress
from typing import TYPE_CHECKING, Any
from unittest.mock import MagicMock, patch

import gevent
import pytest

from rotkehlchen.assets.utils import _query_or_get_given_token_info, get_or_create_evm_token
from rotkehlchen.chain.ethereum.tokens import EthereumTokens
from rotkehlchen.chain.evm.tokens import generate_multicall_chunks
from rotkehlchen.chain.evm.types import string_to_evm_address
from rotkehlchen.constants import ONE
from rotkehlchen.constants.assets import A_GNOSIS_EURE, A_OMG, A_WETH
from rotkehlchen.db.constants import EVM_ACCOUNTS_DETAILS_TOKENS
from rotkehlchen.errors.misc import InputError
from rotkehlchen.fval import FVal
from rotkehlchen.globaldb.handler import GlobalDBHandler
from rotkehlchen.tests.utils.constants import A_LPT
from rotkehlchen.tests.utils.factories import make_evm_address
from rotkehlchen.types import ChainID, ChecksumEvmAddress, EvmTokenKind, SupportedBlockchain
from rotkehlchen.utils.misc import ts_now

if TYPE_CHECKING:
    from rotkehlchen.chain.ethereum.node_inquirer import EthereumInquirer
    from rotkehlchen.chain.gnosis.manager import GnosisManager
    from rotkehlchen.db.dbhandler import DBHandler


ERC20_INFO_RESPONSE = ((True, b'\x00\x00\x00\x00\x00\x00\x00\x00\x00\x00\x00\x00\x00\x00\x00\x00\x00\x00\x00\x00\x00\x00\x00\x00\x00\x00\x00\x00\x00\x00\x00\x06'), (True, b'\x00\x00\x00\x00\x00\x00\x00\x00\x00\x00\x00\x00\x00\x00\x00\x00\x00\x00\x00\x00\x00\x00\x00\x00\x00\x00\x00\x00\x00\x00\x00 \x00\x00\x00\x00\x00\x00\x00\x00\x00\x00\x00\x00\x00\x00\x00\x00\x00\x00\x00\x00\x00\x00\x00\x00\x00\x00\x00\x00\x00\x00\x00\x04USDT\x00\x00\x00\x00\x00\x00\x00\x00\x00\x00\x00\x00\x00\x00\x00\x00\x00\x00\x00\x00\x00\x00\x00\x00\x00\x00\x00\x00'), (True, b'\x00\x00\x00\x00\x00\x00\x00\x00\x00\x00\x00\x00\x00\x00\x00\x00\x00\x00\x00\x00\x00\x00\x00\x00\x00\x00\x00\x00\x00\x00\x00 \x00\x00\x00\x00\x00\x00\x00\x00\x00\x00\x00\x00\x00\x00\x00\x00\x00\x00\x00\x00\x00\x00\x00\x00\x00\x00\x00\x00\x00\x00\x00\nTether USD\x00\x00\x00\x00\x00\x00\x00\x00\x00\x00\x00\x00\x00\x00\x00\x00\x00\x00\x00\x00\x00\x00'))  # noqa: E501
ERC721_INFO_RESPONSE = ((True, b'\x00\x00\x00\x00\x00\x00\x00\x00\x00\x00\x00\x00\x00\x00\x00\x00\x00\x00\x00\x00\x00\x00\x00\x00\x00\x00\x00\x00\x00\x00\x00 \x00\x00\x00\x00\x00\x00\x00\x00\x00\x00\x00\x00\x00\x00\x00\x00\x00\x00\x00\x00\x00\x00\x00\x00\x00\x00\x00\x00\x00\x00\x00\x06BLOCKS\x00\x00\x00\x00\x00\x00\x00\x00\x00\x00\x00\x00\x00\x00\x00\x00\x00\x00\x00\x00\x00\x00\x00\x00\x00\x00'), (True, b'\x00\x00\x00\x00\x00\x00\x00\x00\x00\x00\x00\x00\x00\x00\x00\x00\x00\x00\x00\x00\x00\x00\x00\x00\x00\x00\x00\x00\x00\x00\x00 \x00\x00\x00\x00\x00\x00\x00\x00\x00\x00\x00\x00\x00\x00\x00\x00\x00\x00\x00\x00\x00\x00\x00\x00\x00\x00\x00\x00\x00\x00\x00\nArt Blocks\x00\x00\x00\x00\x00\x00\x00\x00\x00\x00\x00\x00\x00\x00\x00\x00\x00\x00\x00\x00\x00\x00'))  # noqa: E501


@pytest.fixture(name='tokens')
def fixture_ethereumtokens(ethereum_inquirer, database, inquirer):  # pylint: disable=unused-argument
    return EthereumTokens(database, ethereum_inquirer)


@pytest.mark.vcr(filter_query_parameters=['apikey'])
@pytest.mark.parametrize('ignored_assets', [[A_LPT]])
@pytest.mark.parametrize('ethereum_modules', [['makerdao_vaults']])
@pytest.mark.parametrize('ethereum_accounts', [[
    '0x8d89170b92b2Be2C08d57C48a7b190a2f146720f',
    '0xB756AD52f3Bf74a7d24C67471E0887436936504C',
    '0xc32cac63823B556E6Ebf61bB74149f08Bf1AAb34',
]])
@pytest.mark.parametrize('mocked_proxies', [{
    '0xc32cac63823B556E6Ebf61bB74149f08Bf1AAb34': '0x394C1D68498DEB24AC9F5502DD5450a0353e17dc',
}])
@pytest.mark.parametrize('should_mock_price_queries', [True])
@pytest.mark.parametrize('should_mock_current_price_queries', [True])
@pytest.mark.parametrize('default_mock_price_value', [ONE])
@pytest.mark.freeze_time('2023-02-18 22:31:11 GMT')
def test_detect_tokens_for_addresses(rotkehlchen_api_server, ethereum_accounts):
    """
    Detect tokens, query balances and check that ignored assets are not queried.

    This is going to be a bit slow test since it actually queries etherscan without any mocks.
    By doing so we can test that the whole behavior with etherscan works fine and our
    chosen chunk length for it is also acceptable.

    USD price queries are mocked so we don't care about the result.
    Just check that all prices are included
    """
    addr1, addr2, addr3 = ethereum_accounts
    addr3_proxy = string_to_evm_address('0x394C1D68498DEB24AC9F5502DD5450a0353e17dc')

    rotki = rotkehlchen_api_server.rest_api.rotkehlchen
    tokens = rotki.chains_aggregator.ethereum.tokens
    tokens.evm_inquirer.multicall = MagicMock(side_effect=tokens.evm_inquirer.multicall)
    detection_result = tokens.detect_tokens(False, [addr1, addr2, addr3])
    assert A_WETH in detection_result[addr3][0], 'WETH is owned by the proxy, but should be returned in the proxy owner address'  # noqa: E501
    assert tokens.evm_inquirer.multicall.call_count == 0, 'multicall should not be used for tokens detection'  # noqa: E501
    result, token_usd_prices = tokens.query_tokens_for_addresses(
        [addr1, addr2, addr3, addr3_proxy],
    )
    assert tokens.evm_inquirer.multicall.call_count >= 1, 'multicall should have been used for balances query'  # noqa: E501
    assert len(result[addr1]) >= 1
    balance = result[addr1][A_OMG]
    assert isinstance(balance, FVal)
    assert balance == FVal('0.036108311660753218')
    assert len(result[addr2]) >= 1
    assert len(result[addr3]) >= 1
    assert len(result[addr3_proxy]) >= 1
    assert A_WETH in result[addr3_proxy], 'WETH (which is owned by the proxy) is in the result of the proxy'  # noqa: E501
    assert A_WETH not in result[addr3], 'WETH is not in the result of the proxy owner address'

    # test that  ignored assets are not queried
    assert A_LPT not in result[addr1] and A_LPT not in result[addr2]
    found_tokens = set(result[addr1].keys()).union(
        set(result[addr2].keys()),
    ).union(
        set(result[addr3].keys()),
    ).union(
        set(result[addr3_proxy].keys()),
    )
    assert len(token_usd_prices) == len(found_tokens)


def test_generate_chunks():
    generated_chunks = generate_multicall_chunks(
        chunk_length=17,
        addresses_to_tokens={
            'acc1': ['token1'],
            'acc2': ['token2', 'token3', 'token4', 'token5', 'token6'],
            'acc3': ['token7', 'token8', 'token9', 'token10', 'token11', 'token12', 'token13', 'token14', 'token15', 'token16'],  # noqa: E501
        },
    )
    expected_chunks = [
        [
            ('acc1', ['token1']),
            ('acc2', ['token2', 'token3']),
        ],
        [
            ('acc2', ['token4', 'token5', 'token6']),
        ],
        [
            ('acc3', ['token7', 'token8', 'token9', 'token10', 'token11', 'token12', 'token13', 'token14', 'token15', 'token16']),  # noqa: E501
        ],
    ]
    assert generated_chunks == expected_chunks


def test_last_queried_ts(tokens, freezer):
    """
    Checks that after detecting evm tokens last_queried_timestamp is updated and there
    are no duplicates.
    Note: It is hard to VCR because https://github.com/orgs/rotki/projects/11/views/2?pane=issue&itemId=70915550
    """
    # We don't need to query the chain here, so mock tokens list
    evm_tokens_patch = patch(
        'rotkehlchen.globaldb.handler.GlobalDBHandler.get_evm_tokens',
        new=lambda chain_id=ChainID.ETHEREUM, exceptions=None, protocol=None: [],
    )
    beginning = ts_now()
    address = '0x4bBa290826C253BD854121346c370a9886d1bC26'
    with evm_tokens_patch:
        # Detect for the first time
        tokens.detect_tokens(
            only_cache=False,
            addresses=[address],
        )
        with tokens.db.conn.read_ctx() as cursor:
            after_first_query = cursor.execute(
                'SELECT key, value FROM evm_accounts_details',
            ).fetchall()
        assert len(after_first_query) == 1
        assert after_first_query[0][0] == 'last_queried_timestamp'
        assert int(after_first_query[0][1]) >= beginning

        continuation = beginning + 10
        freezer.move_to(datetime.datetime.fromtimestamp(continuation, tz=datetime.UTC))
        # Detect again
        tokens.detect_tokens(
            only_cache=False,
            addresses=['0x4bBa290826C253BD854121346c370a9886d1bC26'],
        )
        # Check that last_queried_timestamp was updated and that there are no duplicates
        with tokens.db.conn.read_ctx() as cursor:
            after_second_query = cursor.execute(
                'SELECT key, value FROM evm_accounts_details',
            ).fetchall()
        assert len(after_second_query) == 1
        assert after_second_query[0][0] == 'last_queried_timestamp'
        assert int(after_second_query[0][1]) >= continuation


def test_cache_is_per_token_type(ethereum_inquirer):
    """This test makes sure that different info cache is used per token type."""
    address = make_evm_address()

    def query_token_info(token_kind):
        """
        Util function to request token info. Doesn't pass name, symbol or decimals because they
        should be retrieved from the chain (chain calls are mocked below).
        """
        return _query_or_get_given_token_info(
            evm_inquirer=ethereum_inquirer,
            evm_address=address,
            name=None,
            symbol=None,
            decimals=None,
            token_kind=token_kind,
        )

    def patch_multicall_2(return_value):
        """
        This patch method together with ERC20_INFO_RESPONSE and ERC721_INFO_RESPONSE mocks
        tokens info.
        """
        return patch.object(
            ethereum_inquirer,
            'multicall_2',
            return_value=return_value,
        )

    with patch_multicall_2(ERC20_INFO_RESPONSE):
        erc20_token_data = query_token_info(EvmTokenKind.ERC20)

    with patch_multicall_2(ERC721_INFO_RESPONSE):
        erc721_token_data = query_token_info(EvmTokenKind.ERC721)

    with patch.object(  # disable chain calls
        ethereum_inquirer,
        'multicall_2',
        new=MagicMock(side_effect=AssertionError('Chain calls should not be made')),
    ):
        erc20_cached_data = query_token_info(EvmTokenKind.ERC20)
        erc721_cached_data = query_token_info(EvmTokenKind.ERC721)

    assert erc20_token_data == erc20_cached_data == ('Tether USD', 'USDT', 6)
    assert erc721_token_data == erc721_cached_data == ('Art Blocks', 'BLOCKS', 0)


def _do_read(database):
    with database.conn.read_ctx() as cursor:
        database.get_settings(cursor)
        database.get_all_external_service_credentials()
        database.get_blockchain_accounts(cursor)


def _do_spawn(database):
    while True:
        gevent.spawn(_do_read, database)
        with database.user_write() as write_cursor:
            database.set_setting(write_cursor, 'last_write_ts', 15)
            gevent.sleep(0.1)
            database.set_setting(write_cursor, 'last_write_ts', 15)


@pytest.mark.parametrize('number_of_eth_accounts', [100])
@pytest.mark.parametrize('sql_vm_instructions_cb', [10])
def test_flaky_binding_parameter_zero(
        database: 'DBHandler',
        ethereum_accounts: list[ChecksumEvmAddress],
) -> None:
    """Test that reproduces https://github.com/rotki/rotki/issues/5432 reliably.

    Seems to be an sqlite driver implementation error that causes a wrong instance of
    "Error binding parameter 0 - probably unsupported type" flakily. Happened once
    in a blue moon for our users so was hard to reproduce.

    Happens only if opening a parallel write context in the same connection from which
    the read only get_tokens_for_address is done. Makes no sense. As a read context
    should not be affected. Our current fix in the code is to repeat the cursor.execute()
    without any delay. It works splendid. Same solution the coveragepy people used:
    https://github.com/nedbat/coveragepy/issues/1010
    """
    stuff: list[tuple[Any, ...]] = []
    # Populate some data in the evm_accounts_details table, since this is what's used in the bug
    for idx, address in enumerate(ethereum_accounts):
        if idx % 2 == 0:
            stuff.append((address, 1, 'last_queried_timestamp', 42))
        else:
            stuff.extend((
                (address, 1, 'tokens', 'eip155:1/erc20:0x6B175474E89094C44Da98b954EedeAC495271d0F'),  # noqa: E501
                (address, 1, 'tokens', 'eip155:1/erc20:0x6810e776880C02933D47DB1b9fc05908e5386b96'),  # noqa: E501
            ))

    with database.user_write() as write_cursor:
        write_cursor.executemany(
            'INSERT OR REPLACE INTO evm_accounts_details '
            '(account, chain_id, key, value) VALUES (?, ?, ?, ?)',
            stuff,
        )

    # Create the conditions for the bug to hit. Can verify by removing the retry in dbhandler.py
    testing_thread = gevent.spawn(_do_spawn, database)
    gevent.sleep(.1)
    with database.conn.read_ctx() as cursor:
        for address in ethereum_accounts:
<<<<<<< HEAD
            database.get_tokens_for_address(cursor, address, SupportedBlockchain.ETHEREUM)
    testing_thread.kill()
=======
            database.get_tokens_for_address(
                cursor=cursor,
                address=address,
                blockchain=SupportedBlockchain.ETHEREUM,
                token_exceptions=set(),
            )
>>>>>>> 6208103f


@pytest.mark.parametrize('number_of_eth_accounts', [1])
def test_old_curve_gauge(ethereum_inquirer: 'EthereumInquirer'):
    """Test that querying new and old gauges get the data correctly.
    Old one should pick the default values provided and the new one should
    get the values from the chain
    """
    # old gauge
    gauge_address = string_to_evm_address('0xC2b1DF84112619D190193E48148000e3990Bf627')
    with suppress(InputError):
        GlobalDBHandler.delete_evm_token(gauge_address, chain_id=ChainID.ETHEREUM)

    gauge_token = get_or_create_evm_token(
        userdb=ethereum_inquirer.database,
        evm_address=gauge_address,
        chain_id=ethereum_inquirer.chain_id,
        evm_inquirer=ethereum_inquirer,
        decimals=18,
        name='USDK Gauge Deposit',
        symbol='USDK curve-gauge',
    )
    assert gauge_token.name == 'USDK Gauge Deposit'
    assert gauge_token.symbol == 'USDK curve-gauge'
    assert gauge_token.decimals == 18

    # new gauge
    gauge_address = string_to_evm_address('0x182B723a58739a9c974cFDB385ceaDb237453c28')
    with suppress(InputError):
        GlobalDBHandler.delete_evm_token(gauge_address, chain_id=ChainID.ETHEREUM)

    gauge_token = get_or_create_evm_token(
        userdb=ethereum_inquirer.database,
        evm_address=gauge_address,
        chain_id=ethereum_inquirer.chain_id,
        evm_inquirer=ethereum_inquirer,
        fallback_decimals=18,
        fallback_name='stETH Gauge Deposit',
        fallback_symbol='stETH curve-gauge',
    )
    assert gauge_token.name == 'Curve.fi steCRV Gauge Deposit'
    assert gauge_token.symbol == 'steCRV-gauge'
    assert gauge_token.decimals == 18


@pytest.mark.parametrize('number_of_eth_accounts', [1])
def test_chain_is_not_queried_when_details(ethereum_inquirer: 'EthereumInquirer'):
    """Test that if we provide the values of name, decimals and symbol we don't query
    the chain without need
    """
    lido_address = string_to_evm_address('0x5A98FcBEA516Cf06857215779Fd812CA3beF1B32')
    with suppress(InputError):
        GlobalDBHandler.delete_evm_token(lido_address, chain_id=ChainID.ETHEREUM)

    with patch(
        'rotkehlchen.assets.utils._query_or_get_given_token_info',
        side_effect=_query_or_get_given_token_info,
    ) as patched_query:
        new_token = get_or_create_evm_token(
            userdb=ethereum_inquirer.database,
            evm_address=lido_address,
            chain_id=ethereum_inquirer.chain_id,
            evm_inquirer=ethereum_inquirer,
            decimals=17,
            name='new LDO',
            symbol='nLDO',
        )
        assert patched_query.call_count == 0

    assert new_token.name == 'new LDO'
    assert new_token.symbol == 'nLDO'
    assert new_token.decimals == 17


@pytest.mark.vcr(filter_query_parameters=['apikey'])
@pytest.mark.parametrize('gnosis_accounts', [['0xc37b40ABdB939635068d3c5f13E7faF686F03B65']])
def test_monerium_queries(
        gnosis_manager: 'GnosisManager',
        gnosis_accounts: list[ChecksumEvmAddress],
):
    """Test that we query balances for the new monerium eure but not the old one"""
    new_eure = get_or_create_evm_token(  # ensure that the new eure is in the db
        userdb=gnosis_manager.node_inquirer.database,
        evm_address=string_to_evm_address('0x420CA0f9B9b604cE0fd9C18EF134C705e5Fa3430'),
        chain_id=(chain_id := gnosis_manager.node_inquirer.chain_id),
        evm_inquirer=gnosis_manager.node_inquirer,
    )
    tokens = gnosis_manager.tokens.detect_tokens(
        only_cache=False,
        addresses=gnosis_accounts,
    )[gnosis_accounts[0]][0]
    assert new_eure in tokens  # type: ignore

    # insert the old eure and see that is not queried
    with gnosis_manager.node_inquirer.database.user_write() as write_cursor:
        write_cursor.execute(
            'INSERT OR REPLACE INTO evm_accounts_details '
            '(account, chain_id, key, value) VALUES (?, ?, ?, ?)',
            (
                gnosis_accounts[0],
                chain_id.serialize_for_db(),
                EVM_ACCOUNTS_DETAILS_TOKENS,
                A_GNOSIS_EURE.identifier,
            ),
        )

    tokens_second_query = gnosis_manager.tokens.detect_tokens(
        only_cache=False,
        addresses=gnosis_accounts,
    )[gnosis_accounts[0]][0]
    assert new_eure in tokens_second_query  # type: ignore
    assert A_GNOSIS_EURE not in tokens_second_query  # type: ignore<|MERGE_RESOLUTION|>--- conflicted
+++ resolved
@@ -269,18 +269,13 @@
     gevent.sleep(.1)
     with database.conn.read_ctx() as cursor:
         for address in ethereum_accounts:
-<<<<<<< HEAD
-            database.get_tokens_for_address(cursor, address, SupportedBlockchain.ETHEREUM)
-    testing_thread.kill()
-=======
             database.get_tokens_for_address(
                 cursor=cursor,
                 address=address,
                 blockchain=SupportedBlockchain.ETHEREUM,
                 token_exceptions=set(),
             )
->>>>>>> 6208103f
-
+    testing_thread.kill()
 
 @pytest.mark.parametrize('number_of_eth_accounts', [1])
 def test_old_curve_gauge(ethereum_inquirer: 'EthereumInquirer'):
