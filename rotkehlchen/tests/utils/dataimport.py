from rotkehlchen.accounting.ledger_actions import LedgerAction, LedgerActionType
from rotkehlchen.assets.utils import symbol_to_asset_or_token
from rotkehlchen.constants.assets import (
    A_BTC,
    A_DAI,
    A_DOGE,
    A_SAI,
    A_USDC,
    A_DOT,
    A_ETH,
    A_LTC,
    A_EUR,
    A_UNI,
    A_USD,
    A_XRP,
    A_BAT,
)
from rotkehlchen.constants.misc import ZERO
from rotkehlchen.db.ledger_actions import DBLedgerActions
from rotkehlchen.exchanges.data_structures import AssetMovement, Trade
from rotkehlchen.fval import FVal
from rotkehlchen.rotkehlchen import Rotkehlchen
from rotkehlchen.tests.utils.constants import A_CRO, A_MCO, A_XMR
from rotkehlchen.typing import (
    AssetAmount,
    AssetMovementCategory,
    Fee,
    Location,
    Price,
    Timestamp,
    TradeType,
)


def get_cryptocom_note(desc: str):
    return f'{desc}\nSource: crypto.com (CSV import)'


def assert_cointracking_import_results(rotki: Rotkehlchen):
    """A utility function to help assert on correctness of importing data from cointracking.info"""
    trades = rotki.data.db.get_trades()
    asset_movements = rotki.data.db.get_asset_movements()
    warnings = rotki.msg_aggregator.consume_warnings()
    errors = rotki.msg_aggregator.consume_errors()
    assert len(errors) == 0
    assert len(warnings) == 3

    expected_trades = [Trade(
        timestamp=Timestamp(1566687719),
        location=Location.COINBASE,
        base_asset=A_ETH,
        quote_asset=A_EUR,
        trade_type=TradeType.BUY,
        amount=AssetAmount(FVal('0.05772716')),
        rate=Price(FVal('190.3783245183029963712055123')),
        fee=Fee(FVal("0.02")),
        fee_currency=A_EUR,
        link='',
        notes='',
    ), Trade(
        timestamp=Timestamp(1567418410),
        location=Location.EXTERNAL,
        base_asset=A_BTC,
        quote_asset=A_USD,
        trade_type=TradeType.BUY,
        amount=AssetAmount(FVal('0.00100000')),
        rate=Price(ZERO),
        fee=Fee(ZERO),
        fee_currency=A_USD,
        link='',
        notes='Just a small gift from someone',
    ), Trade(
        timestamp=Timestamp(1567504805),
        location=Location.EXTERNAL,
        base_asset=A_ETH,
        quote_asset=A_USD,
        trade_type=TradeType.BUY,
        amount=AssetAmount(FVal('2')),
        rate=Price(ZERO),
        fee=Fee(ZERO),
        fee_currency=A_USD,
        link='',
        notes='Sign up bonus',
    )]
    assert expected_trades == trades

    expected_movements = [AssetMovement(
        location=Location.POLONIEX,
        category=AssetMovementCategory.DEPOSIT,
        timestamp=Timestamp(1565848624),
        address=None,
        transaction_id=None,
        asset=A_XMR,
        amount=AssetAmount(FVal('5')),
        fee_asset=A_USD,
        fee=Fee(ZERO),
        link='',
    ), AssetMovement(
        location=Location.COINBASE,
        category=AssetMovementCategory.WITHDRAWAL,
        address=None,
        transaction_id=None,
        timestamp=Timestamp(1566726155),
        asset=A_ETH,
        amount=AssetAmount(FVal('0.05770427')),
        fee_asset=A_ETH,
        fee=Fee(FVal("0.0001")),
        link='',
    )]
    assert expected_movements == asset_movements


def assert_cryptocom_import_results(rotki: Rotkehlchen):
    """A utility function to help assert on correctness of importing data from crypto.com"""
    trades = rotki.data.db.get_trades()
    asset_movements = rotki.data.db.get_asset_movements()
    ledger_db = DBLedgerActions(rotki.data.db, rotki.msg_aggregator)
    ledger_actions = ledger_db.get_ledger_actions(None, None, None)
    warnings = rotki.msg_aggregator.consume_warnings()
    errors = rotki.msg_aggregator.consume_errors()
    assert len(errors) == 0
    assert len(warnings) == 0

    expected_trades = [Trade(
        timestamp=Timestamp(1595833195),
        location=Location.CRYPTOCOM,
        base_asset=A_ETH,
        quote_asset=A_EUR,
        trade_type=TradeType.BUY,
        amount=AssetAmount(FVal('1.0')),
        rate=Price(FVal('281.14')),
        fee=Fee(ZERO),
        fee_currency=A_USD,
        link='',
        notes=get_cryptocom_note('Buy ETH'),
    ), Trade(
        timestamp=Timestamp(1596014214),
        location=Location.CRYPTOCOM,
        base_asset=A_MCO,
        quote_asset=A_EUR,
        trade_type=TradeType.BUY,
        amount=AssetAmount(FVal('50.0')),
        rate=Price(FVal('3.521')),
        fee=Fee(ZERO),
        fee_currency=A_USD,
        link='',
        notes=get_cryptocom_note('Buy MCO'),
    ), Trade(
        timestamp=Timestamp(1596014223),
        location=Location.CRYPTOCOM,
        base_asset=A_MCO,
        quote_asset=A_USD,
        trade_type=TradeType.BUY,
        amount=AssetAmount(FVal('12.32402069')),
        rate=Price(FVal('4.057117499045678736198226879')),
        fee=Fee(ZERO),
        fee_currency=A_USD,
        link='',
        notes=get_cryptocom_note('Sign-up Bonus Unlocked'),
    ), Trade(
        timestamp=Timestamp(1596209827),
        location=Location.CRYPTOCOM,
        base_asset=A_ETH,
        quote_asset=A_MCO,
        trade_type=TradeType.BUY,
        amount=AssetAmount(FVal('0.14445954600007045')),
        rate=Price(FVal('85.28339137929999991192917299')),
        fee=Fee(ZERO),
        fee_currency=A_USD,
        link='',
        notes=get_cryptocom_note('MCO -> ETH'),
    ), Trade(
        timestamp=Timestamp(1596429934),
        location=Location.CRYPTOCOM,
        base_asset=A_ETH,
        quote_asset=A_EUR,
        trade_type=TradeType.BUY,
        amount=AssetAmount(FVal('0.00061475')),
        rate=Price(FVal('309.0687271248474989833265555')),
        fee=Fee(ZERO),
        fee_currency=A_USD,
        link='',
        notes=get_cryptocom_note('Crypto Earn'),
    ), Trade(
        timestamp=Timestamp(1596465565),
        location=Location.CRYPTOCOM,
        base_asset=A_CRO,
        quote_asset=A_MCO,
        trade_type=TradeType.BUY,
        amount=AssetAmount(FVal('1382.306147552291')),
        rate=Price(FVal('27.6439')),
        fee=Fee(ZERO),
        fee_currency=A_USD,
        link='',
        notes=get_cryptocom_note('MCO/CRO Overall Swap'),
    ), Trade(
        timestamp=Timestamp(1596730165),
        location=Location.CRYPTOCOM,
        base_asset=A_CRO,
        quote_asset=A_MCO,
        trade_type=TradeType.BUY,
        amount=AssetAmount(FVal('1301.64')),
        rate=Price(FVal('26.0328')),
        fee=Fee(ZERO),
        fee_currency=A_USD,
        link='',
        notes=get_cryptocom_note('MCO/CRO Overall Swap'),
    ), Trade(
        timestamp=Timestamp(1599934176),
        location=Location.CRYPTOCOM,
        base_asset=A_CRO,
        quote_asset=A_EUR,
        trade_type=TradeType.BUY,
        amount=AssetAmount(FVal('138.256')),
        rate=Price(FVal('0.1429232727693553986807082514')),
        fee=Fee(ZERO),
        fee_currency=A_USD,
        link='',
        notes=get_cryptocom_note('Card Rebate: Deliveries'),
    ), Trade(
        timestamp=Timestamp(1602515376),
        location=Location.CRYPTOCOM,
        base_asset=A_CRO,
        quote_asset=A_EUR,
        trade_type=TradeType.BUY,
        amount=AssetAmount(FVal('52.151')),
        rate=Price(FVal('0.06692105616383194953116910510')),
        fee=Fee(ZERO),
        fee_currency=A_USD,
        link='',
        notes=get_cryptocom_note('Card Cashback'),
    ), Trade(
        timestamp=Timestamp(1602526176),
        location=Location.CRYPTOCOM,
        base_asset=A_CRO,
        quote_asset=A_EUR,
        trade_type=TradeType.BUY,
        amount=AssetAmount(FVal('482.2566417')),
        rate=Price(FVal('0.08756748243245604635910191136')),
        fee=Fee(ZERO),
        fee_currency=A_USD,
        link='',
        notes=get_cryptocom_note('Referral Bonus Reward'),
    ), Trade(
        timestamp=Timestamp(1606833565),
        location=Location.CRYPTOCOM,
        base_asset=A_CRO,
        quote_asset=A_DAI,
        trade_type=TradeType.BUY,
        amount=AssetAmount(FVal('0.007231228760408149')),
        rate=Price(FVal('14.26830000900286970270179629')),
        fee=Fee(ZERO),
        fee_currency=A_USD,
        link='',
        notes=get_cryptocom_note('Convert Dust'),
    ), Trade(
        timestamp=Timestamp(1608024314),
        location=Location.CRYPTOCOM,
        base_asset=A_CRO,
        quote_asset=A_UNI,
        trade_type=TradeType.BUY,
        amount=AssetAmount(FVal('105.9475889306405164438345865')),
        rate=Price(FVal('144.1809293808791657040427665')),
        fee=Fee(ZERO),
        fee_currency=A_USD,
        link='',
        notes=get_cryptocom_note('Convert Dust'),
    ), Trade(
        timestamp=Timestamp(1608024314),
        location=Location.CRYPTOCOM,
        base_asset=A_CRO,
        quote_asset=A_DOT,
        trade_type=TradeType.BUY,
        amount=AssetAmount(FVal('87.08021007997850666616541352')),
        rate=Price(FVal('306.6322128582378511862892551')),
        fee=Fee(ZERO),
        fee_currency=A_USD,
        link='',
        notes=get_cryptocom_note('Convert Dust'),
    ), Trade(
        timestamp=Timestamp(1614989135),
        location=Location.CRYPTOCOM,
        base_asset=A_CRO,
        quote_asset=A_EUR,
        trade_type=TradeType.BUY,
        amount=AssetAmount(FVal('7.76792828')),
        rate=Price(FVal('0.1287344532485822590524741560')),
        fee=Fee(ZERO),
        fee_currency=A_USD,
        link='',
        notes=get_cryptocom_note('Card Rebate: Netflix'),
    ), Trade(
        timestamp=Timestamp(1620192867),
        location=Location.CRYPTOCOM,
        base_asset=A_EUR,
        quote_asset=A_DOGE,
        trade_type=TradeType.SELL,
        amount=AssetAmount(FVal('406.22')),
        rate=Price(FVal('1.846290187583083058441238738')),
        fee=Fee(ZERO),
        fee_currency=A_USD,
        link='',
        notes=get_cryptocom_note('DOGE -> EUR'),
    )]
    assert expected_trades == trades

    expected_movements = [AssetMovement(
        location=Location.CRYPTOCOM,
        category=AssetMovementCategory.DEPOSIT,
        timestamp=Timestamp(1596992965),
        address=None,
        transaction_id=None,
        asset=A_DAI,
        amount=AssetAmount(FVal('115')),
        fee_asset=A_DAI,
        fee=Fee(ZERO),
        link='',
    ), AssetMovement(
        location=Location.CRYPTOCOM,
        category=AssetMovementCategory.WITHDRAWAL,
        address=None,
        transaction_id=None,
        timestamp=Timestamp(1596993025),
        asset=A_DAI,
        amount=AssetAmount(FVal('115')),
        fee_asset=A_DAI,
        fee=Fee(ZERO),
        link='',
    )]
    assert expected_movements == asset_movements

    expected_ledger_actions = [LedgerAction(
        identifier=7,
        timestamp=Timestamp(1615097829),
        action_type=LedgerActionType.EXPENSE,
        location=Location.CRYPTOCOM,
        amount=AssetAmount(FVal('7.76792828')),
        asset=symbol_to_asset_or_token('CRO'),
        rate=None,
        rate_asset=None,
        link=None,
        notes=get_cryptocom_note('Card Rebate Reversal: Netflix'),
    ), LedgerAction(
        identifier=5,
        timestamp=Timestamp(1616237351),
        action_type=LedgerActionType.INCOME,
        location=Location.CRYPTOCOM,
        amount=AssetAmount(FVal('10')),
        asset=symbol_to_asset_or_token('CRO'),
        rate=None,
        rate_asset=None,
        link=None,
        notes=get_cryptocom_note('Pay Rewards'),
    ), LedgerAction(
        identifier=6,
        timestamp=Timestamp(1616237351),
        action_type=LedgerActionType.EXPENSE,
        location=Location.CRYPTOCOM,
        amount=AssetAmount(FVal('100')),
        asset=symbol_to_asset_or_token('CRO'),
        rate=None,
        rate_asset=None,
        link=None,
        notes=get_cryptocom_note('To +49XXXXXXXXXX'),
    ), LedgerAction(
        identifier=4,
        timestamp=Timestamp(1616266740),
        action_type=LedgerActionType.INCOME,
        location=Location.CRYPTOCOM,
        amount=AssetAmount(FVal('100')),
        asset=symbol_to_asset_or_token('CRO'),
        rate=None,
        rate_asset=None,
        link=None,
        notes=get_cryptocom_note('From +49XXXXXXXXXX'),
    ), LedgerAction(
        identifier=3,
        timestamp=Timestamp(1616669547),
        action_type=LedgerActionType.EXPENSE,
        location=Location.CRYPTOCOM,
        amount=AssetAmount(FVal('15.38')),
        asset=symbol_to_asset_or_token('CRO'),
        rate=None,
        rate_asset=None,
        link=None,
        notes=get_cryptocom_note('Merchant XXX'),
    ), LedgerAction(
        identifier=2,
        timestamp=Timestamp(1616669548),
        action_type=LedgerActionType.INCOME,
        location=Location.CRYPTOCOM,
        amount=AssetAmount(FVal('0.3076')),
        asset=symbol_to_asset_or_token('CRO'),
        rate=None,
        rate_asset=None,
        link=None,
        notes=get_cryptocom_note('Pay Rewards'),
    ), LedgerAction(
        identifier=1,
        timestamp=Timestamp(1616670041),
        action_type=LedgerActionType.INCOME,
        location=Location.CRYPTOCOM,
        amount=AssetAmount(FVal('15.31')),
        asset=symbol_to_asset_or_token('CRO'),
        rate=None,
        rate_asset=None,
        link=None,
        notes=get_cryptocom_note('Refund from Merchant XXX'),
    )]
    assert list(expected_ledger_actions) == ledger_actions


def assert_cryptocom_special_events_import_results(rotki: Rotkehlchen):
    """A utility function to help assert on correctness of importing data from crypto.com"""
    trades = rotki.data.db.get_trades()
    ledger_db = DBLedgerActions(rotki.data.db, rotki.msg_aggregator)
    ledger_actions = ledger_db.get_ledger_actions(None, None, None)
    warnings = rotki.msg_aggregator.consume_warnings()
    errors = rotki.msg_aggregator.consume_errors()
    assert len(errors) == 0
    assert len(warnings) == 0

    expected_actions = [LedgerAction(
        identifier=5,
        timestamp=Timestamp(1609884000),
        action_type=LedgerActionType.INCOME,
        location=Location.CRYPTOCOM,
        amount=AssetAmount(FVal('1')),
        asset=symbol_to_asset_or_token('CRO'),
        rate=None,
        rate_asset=None,
        link=None,
        notes=get_cryptocom_note('CRO Airdrop to Exchange'),
    ), LedgerAction(
        identifier=4,
        timestamp=Timestamp(1609884000),
        action_type=LedgerActionType.INCOME,
        location=Location.CRYPTOCOM,
        amount=AssetAmount(FVal('0.5')),
        asset=symbol_to_asset_or_token('MCO'),
        rate=None,
        rate_asset=None,
        link=None,
        notes=get_cryptocom_note('MCO Stake Rewards'),
    ), LedgerAction(
        identifier=3,
        timestamp=Timestamp(1609884000),
        action_type=LedgerActionType.INCOME,
        location=Location.CRYPTOCOM,
        amount=AssetAmount(FVal('1')),
        asset=symbol_to_asset_or_token('CRO'),
        rate=None,
        rate_asset=None,
        link=None,
        notes=get_cryptocom_note('CRO Stake Rewards'),
    ), LedgerAction(
        identifier=2,
        timestamp=Timestamp(1609797600),
        action_type=LedgerActionType.INCOME,
        location=Location.CRYPTOCOM,
        amount=AssetAmount(FVal('0.02005')),
        asset=A_BTC,
        rate=None,
        rate_asset=None,
        link=None,
        notes='Stake profit for asset BTC',
    ), LedgerAction(
        identifier=1,
        timestamp=Timestamp(1609624800),
        action_type=LedgerActionType.INCOME,
        location=Location.CRYPTOCOM,
        amount=AssetAmount(FVal('0.00005')),
        asset=A_BTC,
        rate=None,
        rate_asset=None,
        link=None,
        notes='Stake profit for asset BTC',
    )]
    assert list(reversed(expected_actions)) == ledger_actions

    expected_trades = [Trade(
        timestamp=Timestamp(1609884000),
        location=Location.CRYPTOCOM,
        base_asset=symbol_to_asset_or_token('CRO'),
        quote_asset=symbol_to_asset_or_token('MCO'),
        trade_type=TradeType.BUY,
        amount=AssetAmount(FVal('1')),
        rate=Price(FVal('10')),
        fee=Fee(ZERO),
        fee_currency=A_USD,
        link='',
        notes='MCO Earnings/Rewards Swap\nSource: crypto.com (CSV import)',
    )]
    assert trades == expected_trades


def assert_blockfi_transactions_import_results(rotki: Rotkehlchen):
    """A utility function to help assert on correctness of importing data from blockfi"""
    ledger_db = DBLedgerActions(rotki.data.db, rotki.msg_aggregator)
    ledger_actions = ledger_db.get_ledger_actions(None, None, None)
    asset_movements = rotki.data.db.get_asset_movements()
    warnings = rotki.msg_aggregator.consume_warnings()
    errors = rotki.msg_aggregator.consume_errors()
    assert len(errors) == 0
    assert len(warnings) == 0

    expected_actions = [LedgerAction(
        identifier=3,
        timestamp=Timestamp(1600293599),
        action_type=LedgerActionType.INCOME,
        location=Location.BLOCKFI,
        amount=AssetAmount(FVal('0.48385358')),
        asset=A_ETH,
        rate=None,
        rate_asset=None,
        link=None,
        notes='Bonus Payment from BlockFi',
    ), LedgerAction(
        identifier=2,
        timestamp=Timestamp(1606953599),
        action_type=LedgerActionType.INCOME,
        location=Location.BLOCKFI,
        amount=AssetAmount(FVal('0.00052383')),
        asset=A_BTC,
        rate=None,
        rate_asset=None,
        link=None,
        notes='Referral Bonus from BlockFi',
    ), LedgerAction(
        identifier=1,
        timestamp=Timestamp(1612051199),
        action_type=LedgerActionType.INCOME,
        location=Location.BLOCKFI,
        amount=AssetAmount(FVal('0.56469042')),
        asset=A_ETH,
        rate=None,
        rate_asset=None,
        link=None,
        notes='Interest Payment from BlockFi',
    )]
    assert expected_actions == ledger_actions

    expected_movements = [AssetMovement(
        location=Location.BLOCKFI,
        category=AssetMovementCategory.DEPOSIT,
        timestamp=Timestamp(1595247055),
        address=None,
        transaction_id=None,
        asset=A_BTC,
        amount=AssetAmount(FVal('1.11415058')),
        fee_asset=A_USD,
        fee=Fee(ZERO),
        link='',
    ), AssetMovement(
        location=Location.BLOCKFI,
        category=AssetMovementCategory.WITHDRAWAL,
        address=None,
        transaction_id=None,
        timestamp=Timestamp(1605977971),
        asset=A_ETH,
        amount=AssetAmount(FVal('3')),
        fee_asset=A_USD,
        fee=Fee(ZERO),
        link='',
    )]
    assert expected_movements == asset_movements


def assert_blockfi_trades_import_results(rotki: Rotkehlchen):
    """A utility function to help assert on correctness of importing trades data from blockfi"""
    trades = rotki.data.db.get_trades()
    warnings = rotki.msg_aggregator.consume_warnings()
    errors = rotki.msg_aggregator.consume_errors()
    assert len(errors) == 0
    assert len(warnings) == 0

    expected_trades = [Trade(
        timestamp=Timestamp(1612051199),
        location=Location.BLOCKFI,
        base_asset=symbol_to_asset_or_token('USDC'),
        quote_asset=symbol_to_asset_or_token('LTC'),
        trade_type=TradeType.BUY,
        amount=AssetAmount(FVal('6404.6')),
        rate=Price(FVal('151.6283999982779809352223797')),
        fee=None,
        fee_currency=None,
        link='',
        notes='One Time',
    )]
    assert trades == expected_trades


def assert_nexo_results(rotki: Rotkehlchen):
    """A utility function to help assert on correctness of importing data from nexo"""
    ledger_db = DBLedgerActions(rotki.data.db, rotki.msg_aggregator)
    ledger_actions = ledger_db.get_ledger_actions(None, None, None)
    asset_movements = rotki.data.db.get_asset_movements()
    warnings = rotki.msg_aggregator.consume_warnings()
    errors = rotki.msg_aggregator.consume_errors()
    assert len(errors) == 0
    assert len(warnings) == 0

    expected_actions = [LedgerAction(
        identifier=3,
        timestamp=Timestamp(1565888464),
        action_type=LedgerActionType.INCOME,
        location=Location.NEXO,
        amount=AssetAmount(FVal('22.5653042')),
        asset=symbol_to_asset_or_token('NEXO'),
        rate=None,
        rate_asset=None,
        link='NXT0000000009',
        notes='Dividend from Nexo',
    ), LedgerAction(
        identifier=4,
        timestamp=Timestamp(1587739424),
        action_type=LedgerActionType.INCOME,
        location=Location.NEXO,
        amount=AssetAmount(FVal('10')),
        asset=symbol_to_asset_or_token('NEXO'),
        rate=None,
        rate_asset=None,
        link='NXT0000000015',
        notes='Interest from Nexo',
    ), LedgerAction(
        identifier=5,
        timestamp=Timestamp(1587825824),
        action_type=LedgerActionType.INCOME,
        location=Location.NEXO,
        amount=AssetAmount(FVal('10')),
        asset=symbol_to_asset_or_token('ETH'),
        rate=None,
        rate_asset=None,
        link='NXT0000000016',
        notes='FixedTermInterest from Nexo',
    ), LedgerAction(
        identifier=2,
        timestamp=Timestamp(1597492915),
        action_type=LedgerActionType.INCOME,
        location=Location.NEXO,
        amount=AssetAmount(FVal('10.3585507')),
        asset=symbol_to_asset_or_token('NEXO'),
        rate=None,
        rate_asset=None,
        link='NXT0000000007',
        notes='Dividend from Nexo',
    ), LedgerAction(
        identifier=1,
        timestamp=Timestamp(1614993620),
        action_type=LedgerActionType.INCOME,
        location=Location.NEXO,
        amount=AssetAmount(FVal('1')),
        asset=symbol_to_asset_or_token('USDC'),
        rate=None,
        rate_asset=None,
        link='NXT0000000002',
        notes='Interest from Nexo',
    )]

    expected_movements = [AssetMovement(
        location=Location.NEXO,
        category=AssetMovementCategory.DEPOSIT,
        timestamp=Timestamp(1556116964),
        address=None,
        transaction_id=None,
        asset=A_BTC,
        amount=AssetAmount(FVal('1')),
        fee_asset=A_USD,
        fee=Fee(ZERO),
        link='NXT0000000013',
    ), AssetMovement(
        location=Location.NEXO,
        category=AssetMovementCategory.WITHDRAWAL,
        timestamp=Timestamp(1556122699),
        address=None,
        transaction_id=None,
        asset=A_BTC,
        amount=AssetAmount(FVal('0.9995')),
        fee_asset=A_USD,
        fee=Fee(ZERO),
        link='NXT0000000012',
    ), AssetMovement(
        location=Location.NEXO,
        category=AssetMovementCategory.DEPOSIT,
        timestamp=Timestamp(1558720210),
        address=None,
        transaction_id=None,
        asset=symbol_to_asset_or_token('NEXO'),
        amount=AssetAmount(FVal('1.00001')),
        fee_asset=A_USD,
        fee=Fee(ZERO),
        link='NXT0000000011',
    ), AssetMovement(
        location=Location.NEXO,
        category=AssetMovementCategory.DEPOSIT,
        timestamp=Timestamp(1565912821),
        address=None,
        transaction_id=None,
        asset=A_EUR,
        amount=AssetAmount(FVal('10000')),
        fee_asset=A_USD,
        fee=Fee(ZERO),
        link='NXT0000000010',
    ), AssetMovement(
        location=Location.NEXO,
        category=AssetMovementCategory.WITHDRAWAL,
        timestamp=Timestamp(1608131364),
        address=None,
        transaction_id=None,
        asset=A_EUR,
        amount=AssetAmount(FVal('2000.79')),
        fee_asset=A_USD,
        fee=Fee(ZERO),
        link='NXT0000000005',
    ), AssetMovement(
        location=Location.NEXO,
        category=AssetMovementCategory.DEPOSIT,
        timestamp=Timestamp(1614366540),
        address=None,
        transaction_id=None,
        asset=A_EUR,
        amount=AssetAmount(FVal('10')),
        fee_asset=A_USD,
        fee=Fee(ZERO),
        link='NXT0000000003',
    ), AssetMovement(
        location=Location.NEXO,
        category=AssetMovementCategory.DEPOSIT,
        timestamp=Timestamp(1615024314),
        address=None,
        transaction_id=None,
        asset=symbol_to_asset_or_token('USDC'),
        amount=AssetAmount(FVal('1')),
        fee_asset=A_USD,
        fee=Fee(ZERO),
        link='NXT0000000001',
    )]

    assert ledger_actions == expected_actions
    assert asset_movements == expected_movements


def assert_shapeshift_trades_import_results(rotki: Rotkehlchen):
    """A utility function to help assert on correctness of importing trades data from shapeshift"""
    trades = rotki.data.db.get_trades()
    warnings = rotki.msg_aggregator.consume_warnings()
    errors = rotki.msg_aggregator.consume_errors()
    notes1 = """
Trade from ShapeShift with ShapeShift Deposit Address:
 0xc181da8187a37f8c518a2d12733c763a491a873c, and
 Transaction ID: 0xcd4b53bd1991c387558e4274fc49604487708c3878abc1a419b6120d1f489881.
  Refund Address: , and
 Transaction ID: .
  Destination Address: JWPKHH2j5YubGNpexkRrElg7D0yuCusu0Q, and
 Transaction ID: 9f9d6bb29d896080202f9f51ee1c767527bf88c468bd5e40cd568ecbad3cde61.
"""
    notes2 = """
Trade from ShapeShift with ShapeShift Deposit Address:
 0xbc7b968df007c6b4d7507763e17971c7c8cb4812, and
 Transaction ID: 0xaf026f6f53521563bb5d16e781f26f8ecd885010e5a731c6059902e01a8500a3.
  Refund Address: , and
 Transaction ID: 0x59383b5c0834d76118f7d4e3d283e512d05cbfa7d0127084642f0eb4e0188f70.
  Destination Address: 0xf7ee0f8a9a1c67558c7fce768ab40cd0771c882a2, and
 Transaction ID: 0x5395176bf37a198b7df9e7ace0f45f4cdcad0cf78a593912eae1a2fd6c40f7b9.
"""
    assert len(errors) == 0
    assert len(warnings) == 0
    expected_trades = [
        Trade(
            timestamp=Timestamp(1561551116),
            location=Location.SHAPESHIFT,
            base_asset=symbol_to_asset_or_token('DASH'),
            quote_asset=A_SAI,
            trade_type=TradeType.BUY,
            amount=AssetAmount(FVal('0.59420343')),
            rate=Price(1 / FVal('0.00578758')),
            fee=Fee(FVal('0.002')),
            fee_currency=symbol_to_asset_or_token('DASH'),
            link='',
            notes=notes1,
        ),
        Trade(
            timestamp=Timestamp(1630856301),
            location=Location.SHAPESHIFT,
            base_asset=A_ETH,
            quote_asset=A_USDC,
            trade_type=TradeType.BUY,
            amount=AssetAmount(FVal('0.06198721')),
            rate=Price(1 / FVal('0.00065004')),
            fee=Fee(FVal('0.0042')),
            fee_currency=A_ETH,
            link='',
            notes=notes2,
        )]
    assert trades[0].timestamp == expected_trades[0].timestamp
    assert len(trades) == 2
    assert trades == expected_trades


def assert_uphold_transactions_import_results(rotki: Rotkehlchen):
    """A utility function to help assert on correctness of importing trades data from uphold"""
    trades = rotki.data.db.get_trades()
    asset_movements = rotki.data.db.get_asset_movements()
    ledger_db = DBLedgerActions(rotki.data.db, rotki.msg_aggregator)
    ledger_actions = ledger_db.get_ledger_actions(None, None, None)
    warnings = rotki.msg_aggregator.consume_warnings()
    errors = rotki.msg_aggregator.consume_errors()
    notes1 = """
Activity from uphold with uphold transaction id:
 1a2b3c4d-5e6f-1a2b-3c4d-5e6f1a2b3c4d, origin: credit-card,
 and destination: uphold.
  Type: in.
  Status: completed.
"""
    notes2 = """
Activity from uphold with uphold transaction id:
 1a2b3c4d-5e6f-1a2b-3c4d-5e6f1a2b3c4d, origin: uphold,
 and destination: uphold.
  Type: transfer.
  Status: completed.
"""
    notes3 = """
Activity from uphold with uphold transaction id:
 1a2b3c4d-5e6f-1a2b-3c4d-5e6f1a2b3c4d, origin: uphold,
 and destination: litecoin.
  Type: out.
  Status: completed.
"""
    notes4 = """
Activity from uphold with uphold transaction id:
 1a2b3c4d-5e6f-1a2b-3c4d-5e6f1a2b3c4d, origin: uphold,
 and destination: xrp-ledger.
  Type: out.
  Status: completed.
"""
    notes5 = """
Activity from uphold with uphold transaction id:
 1a2b3c4d-5e6f-1a2b-3c4d-5e6f1a2b3c4d, origin: uphold,
 and destination: uphold.
  Type: in.
  Status: completed.
"""
    assert len(errors) == 0
    assert len(warnings) == 0
    expected_trades = [Trade(
        timestamp=Timestamp(1581426837),
        location=Location.UPHOLD,
        base_asset=A_BTC,
        quote_asset=symbol_to_asset_or_token('GBP'),
        trade_type=TradeType.BUY,
        amount=AssetAmount(FVal('0.00331961')),
        rate=Price(FVal('7531.005148195119306183557707')),
        fee=Fee(ZERO),
        fee_currency=symbol_to_asset_or_token('GBP'),
        link='',
        notes=notes1,
    ), Trade(
        timestamp=Timestamp(1585484504),
        location=Location.UPHOLD,
        base_asset=symbol_to_asset_or_token('GBP'),
        quote_asset=A_BTC,
        trade_type=TradeType.BUY,
        amount=AssetAmount(FVal('24.65')),
        rate=Price(FVal('0.0001707910750507099391480730223')),
        fee=Fee(ZERO),
        fee_currency=A_BTC,
        link='',
        notes=notes2,
    ), Trade(
        timestamp=Timestamp(1589940026),
        location=Location.UPHOLD,
        base_asset=symbol_to_asset_or_token('NANO'),
        quote_asset=A_LTC,
        trade_type=TradeType.SELL,
        amount=AssetAmount(FVal('133.362002	')),
        rate=Price(FVal('0.009459633186970303580175708520')),
        fee=Fee(FVal('0.111123')),
        fee_currency=symbol_to_asset_or_token('NANO'),
        link='',
        notes=notes3,
    ), Trade(
        timestamp=Timestamp(1590516388),
        location=Location.UPHOLD,
        base_asset=A_BTC,
        quote_asset=A_XRP,
        trade_type=TradeType.SELL,
        amount=AssetAmount(FVal('0.00714216')),
        rate=Price(FVal('44054.19382931774141156176843')),
        fee=Fee(FVal('0.0000021')),
        fee_currency=A_BTC,
        link='',
        notes=notes4,
    )]
    expected_movements = [AssetMovement(
        location=Location.UPHOLD,
        category=AssetMovementCategory.WITHDRAWAL,
        timestamp=Timestamp(1589376604),
        address=None,
        transaction_id=None,
        asset=symbol_to_asset_or_token('GBP'),
        amount=AssetAmount(FVal('24.65')),
        fee_asset=symbol_to_asset_or_token('GBP'),
        fee=Fee(ZERO),
        link='',
    )]
    expected_ledger_actions = [LedgerAction(
        identifier=ledger_actions[0].identifier,
        location=Location.UPHOLD,
        action_type=LedgerActionType.INCOME,
        timestamp=Timestamp(1576780809),
        asset=A_BAT,
        amount=AssetAmount(FVal('5.15')),
        rate=None,
        rate_asset=None,
        link='',
        notes=notes5,
    )]
    assert len(trades) == 4
    assert trades == expected_trades
    assert len(asset_movements) == 1
    assert asset_movements == expected_movements
    assert len(ledger_actions) == 1
    assert ledger_actions == expected_ledger_actions


def assert_custom_cointracking(rotki: Rotkehlchen):
    """
    A utility function to help assert on correctness of importing data from cointracking.info
    when using custom formats for dates
    """
    asset_movements = rotki.data.db.get_asset_movements()
<<<<<<< HEAD
    warnings = rotki.msg_aggregator.consume_warnings()
    errors = rotki.msg_aggregator.consume_errors()
    assert len(errors) == 0
    assert len(warnings) == 0

=======
>>>>>>> 40f50de8
    expected_movements = [AssetMovement(
        location=Location.POLONIEX,
        category=AssetMovementCategory.DEPOSIT,
        timestamp=Timestamp(1504646040),
        address=None,
        transaction_id=None,
        asset=A_XMR,
        amount=AssetAmount(FVal('5')),
        fee_asset=A_USD,
        fee=Fee(ZERO),
        link='',
    ), AssetMovement(
        location=Location.COINBASE,
        category=AssetMovementCategory.WITHDRAWAL,
        address=None,
        transaction_id=None,
        timestamp=Timestamp(1504646040),
        asset=A_ETH,
        amount=AssetAmount(FVal('0.05770427')),
        fee_asset=A_ETH,
        fee=Fee(FVal("0.0001")),
        link='',
    )]
<<<<<<< HEAD
    assert expected_movements == asset_movements
=======
    assert expected_movements == asset_movements


def assert_bisq_trades_import_results(rotki: Rotkehlchen):
    """A utility function to help assert on correctness of importing trades data from bisq"""
    trades = rotki.data.db.get_trades()
    warnings = rotki.msg_aggregator.consume_warnings()
    errors = rotki.msg_aggregator.consume_errors()
    assert len(errors) == 0
    assert len(warnings) == 0

    expected_trades = [Trade(
        timestamp=Timestamp(1517195493),
        location=Location.BISQ,
        base_asset=symbol_to_asset_or_token('SC'),
        quote_asset=symbol_to_asset_or_token('BTC'),
        trade_type=TradeType.SELL,
        amount=AssetAmount(FVal(0.0364)),
        rate=Price(FVal(0.00000371)),
        fee=Fee(FVal(0.0002)),
        fee_currency=symbol_to_asset_or_token('BTC'),
        link='',
        notes='ID: exxXE',
    ), Trade(
        timestamp=Timestamp(1545136553),
        location=Location.BISQ,
        base_asset=symbol_to_asset_or_token('BTC'),
        quote_asset=symbol_to_asset_or_token('EUR'),
        trade_type=TradeType.BUY,
        amount=AssetAmount(FVal(0.25)),
        rate=Price(FVal(3394.8800)),
        fee=Fee(FVal(0.0005)),
        fee_currency=symbol_to_asset_or_token('BTC'),
        link='',
        notes='ID: IxxWl',
    ), Trade(
        timestamp=Timestamp(1545416958),
        location=Location.BISQ,
        base_asset=symbol_to_asset_or_token('BTC'),
        quote_asset=symbol_to_asset_or_token('EUR'),
        trade_type=TradeType.BUY,
        amount=AssetAmount(FVal(0.1850)),
        rate=Price(FVal(3376.9400)),
        fee=Fee(FVal(0.000370)),
        fee_currency=symbol_to_asset_or_token('BTC'),
        link='',
        notes='ID: VxxABMN',
    ), Trade(
        timestamp=Timestamp(1560284504),
        location=Location.BISQ,
        base_asset=symbol_to_asset_or_token('DASH'),
        quote_asset=symbol_to_asset_or_token('BTC'),
        trade_type=TradeType.SELL,
        amount=AssetAmount(FVal(0.30)),
        rate=Price(FVal(0.01541873)),
        fee=Fee(FVal(0.0009)),
        fee_currency=symbol_to_asset_or_token('BTC'),
        link='',
        notes='ID: LxxAob',
    ), Trade(
        timestamp=Timestamp(1577082782),
        location=Location.BISQ,
        base_asset=symbol_to_asset_or_token('BTC'),
        quote_asset=symbol_to_asset_or_token('EUR'),
        trade_type=TradeType.BUY,
        amount=AssetAmount(FVal(0.01)),
        rate=Price(FVal(6785.6724)),
        fee=Fee(FVal(0.00109140)),
        fee_currency=symbol_to_asset_or_token('BTC'),
        link='',
        notes='ID: GxxL',
    ), Trade(
        timestamp=Timestamp(1577898084),
        location=Location.BISQ,
        base_asset=symbol_to_asset_or_token('BSQ'),
        quote_asset=symbol_to_asset_or_token('BTC'),
        trade_type=TradeType.BUY,
        amount=AssetAmount(FVal(116.65)),
        rate=Price(FVal(0.00008487)),
        fee=Fee(FVal(0.00005940)),
        fee_currency=symbol_to_asset_or_token('BTC'),
        link='',
        notes='ID: 552',
    ), Trade(
        timestamp=Timestamp(1607706820),
        location=Location.BISQ,
        base_asset=symbol_to_asset_or_token('BTC'),
        quote_asset=symbol_to_asset_or_token('EUR'),
        trade_type=TradeType.SELL,
        amount=AssetAmount(FVal(794)),
        rate=Price(FVal(15883.3283)),
        fee=Fee(FVal(2.01)),
        fee_currency=symbol_to_asset_or_token('BSQ'),
        link='',
        notes='ID: xxYARFU',
    ), Trade(
        timestamp=Timestamp(1615371360),
        location=Location.BISQ,
        base_asset=symbol_to_asset_or_token('BTC'),
        quote_asset=symbol_to_asset_or_token('EUR'),
        trade_type=TradeType.SELL,
        amount=AssetAmount(FVal(505)),
        rate=Price(FVal(50500.0000)),
        fee=Fee(FVal(0.40)),
        fee_currency=symbol_to_asset_or_token('BSQ'),
        link='',
        notes='ID: xxcz',
    ), Trade(
        timestamp=Timestamp(1615372820),
        location=Location.BISQ,
        base_asset=symbol_to_asset_or_token('BTC'),
        quote_asset=symbol_to_asset_or_token('EUR'),
        trade_type=TradeType.SELL,
        amount=AssetAmount(FVal(2450)),
        rate=Price(FVal(49000.0000)),
        fee=Fee(FVal(0.29)),
        fee_currency=symbol_to_asset_or_token('BSQ'),
        link='',
        notes='ID: xxhee',
    )]
    assert trades == expected_trades
>>>>>>> 40f50de8
<|MERGE_RESOLUTION|>--- conflicted
+++ resolved
@@ -929,14 +929,6 @@
     when using custom formats for dates
     """
     asset_movements = rotki.data.db.get_asset_movements()
-<<<<<<< HEAD
-    warnings = rotki.msg_aggregator.consume_warnings()
-    errors = rotki.msg_aggregator.consume_errors()
-    assert len(errors) == 0
-    assert len(warnings) == 0
-
-=======
->>>>>>> 40f50de8
     expected_movements = [AssetMovement(
         location=Location.POLONIEX,
         category=AssetMovementCategory.DEPOSIT,
@@ -960,9 +952,6 @@
         fee=Fee(FVal("0.0001")),
         link='',
     )]
-<<<<<<< HEAD
-    assert expected_movements == asset_movements
-=======
     assert expected_movements == asset_movements
 
 
@@ -1083,5 +1072,4 @@
         link='',
         notes='ID: xxhee',
     )]
-    assert trades == expected_trades
->>>>>>> 40f50de8
+    assert trades == expected_trades