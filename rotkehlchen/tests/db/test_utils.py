--- conflicted
+++ resolved
@@ -156,41 +156,6 @@
     ], 'common time appearing outside of pair with odd failed'
 
 
-<<<<<<< HEAD
-def test_need_cursor_and_need_writable_cursor(database):
-    """Test that the decorator handles all possible argument combos"""
-    class OtherDB:
-
-        def __init__(self, db) -> None:
-            self.db = db
-
-        @need_writable_cursor('db.user_write')
-        def set_setting(self, write_cursor, name, value) -> None:
-            self.db.set_setting(write_cursor, name, value)
-
-        @need_cursor('db.conn.read_ctx')
-        def get_setting(self, cursor, name) -> Any:
-            return self.db.get_setting(cursor, name)
-
-    # pylint: disable=no-value-for-parameter
-    otherdb = OtherDB(database)
-    otherdb.set_setting('premium_should_sync', True)
-    assert otherdb.get_setting('premium_should_sync') is True
-    otherdb.set_setting(name='premium_should_sync', value=False)
-    assert otherdb.get_setting('premium_should_sync') is False
-    with otherdb.db.user_write() as cursor:
-        otherdb.set_setting(cursor, 'premium_should_sync', True)
-    assert otherdb.get_setting('premium_should_sync') is True
-    with otherdb.db.user_write() as cursor:
-        otherdb.set_setting(write_cursor=cursor, name='premium_should_sync', value=False)
-    assert otherdb.get_setting('premium_should_sync') is False
-    with otherdb.db.user_write() as cursor:
-        otherdb.set_setting(cursor, name='premium_should_sync', value=True)
-    assert otherdb.get_setting('premium_should_sync') is True
-
-
-=======
->>>>>>> bf37c6e5
 @pytest.mark.parametrize(
     ('data', 'tuple_type', 'expected_str'),
     [(
