import warnings as test_warnings
from contextlib import ExitStack
from http import HTTPStatus
from pathlib import Path
from typing import TYPE_CHECKING, cast
from unittest.mock import _patch, patch
from uuid import uuid4

import gevent
import pytest
import requests

from rotkehlchen.accounting.mixins.event import AccountingEventType
from rotkehlchen.accounting.structures.balance import Balance
from rotkehlchen.api.v1.types import IncludeExcludeFilterData
from rotkehlchen.api.websockets.typedefs import WSMessageType
from rotkehlchen.assets.asset import Asset, CustomAsset
from rotkehlchen.assets.converters import asset_from_kraken
from rotkehlchen.constants import ONE, ZERO
from rotkehlchen.constants.assets import (
    A_BTC,
    A_DOT,
    A_ETH,
    A_ETH2,
    A_GRT,
    A_KSM,
    A_USD,
    A_USDC,
    A_USDT,
)
from rotkehlchen.constants.limits import FREE_HISTORY_EVENTS_LIMIT
from rotkehlchen.constants.resolver import strethaddress_to_identifier
from rotkehlchen.db.custom_assets import DBCustomAssets
from rotkehlchen.db.filtering import HistoryEventFilterQuery
from rotkehlchen.db.history_events import DBHistoryEvents
from rotkehlchen.db.settings import ModifiableDBSettings
from rotkehlchen.errors.asset import UnknownAsset
from rotkehlchen.errors.serialization import DeserializationError
from rotkehlchen.exchanges.kraken import Kraken
from rotkehlchen.fval import FVal
from rotkehlchen.history.events.structures.asset_movement import create_asset_movement_with_fee
from rotkehlchen.history.events.structures.base import HistoryBaseEntryType, HistoryEvent
from rotkehlchen.history.events.structures.swap import SwapEvent, create_swap_events
from rotkehlchen.history.events.structures.types import HistoryEventSubType, HistoryEventType
from rotkehlchen.history.events.utils import create_group_identifier_from_unique_id
from rotkehlchen.serialization.deserialize import deserialize_timestamp_from_floatstr
from rotkehlchen.tests.utils.api import (
    api_url_for,
    assert_error_response,
    assert_proper_sync_response_with_result,
)
from rotkehlchen.tests.utils.constants import (
    A_ADA,
    A_DAO,
    A_EUR,
    TEST_PREMIUM_HISTORY_EVENTS_LIMIT,
)
from rotkehlchen.tests.utils.exchanges import (
    get_exchange_asset_symbols,
    try_get_first_exchange,
)
from rotkehlchen.tests.utils.history import prices
from rotkehlchen.tests.utils.kraken import KRAKEN_DELISTED, MockKraken
from rotkehlchen.tests.utils.mock import MockResponse
from rotkehlchen.tests.utils.pnl_report import query_api_create_and_get_report
from rotkehlchen.types import AssetAmount, Location, Timestamp, TimestampMS

if TYPE_CHECKING:
    from rotkehlchen.api.server import APIServer


def _check_trade_history_events_order(db, expected):
    """Check that the history events for the trades have the expected order"""
    dbevents = DBHistoryEvents(db)
    with db.conn.read_ctx() as cursor:
        events = dbevents.get_history_events(cursor, HistoryEventFilterQuery.make(), True)
        assert len(events) == len(expected)
        for event in events:
            assert event.sequence_index == expected[event.sequence_index][0]
            assert event.event_type == expected[event.sequence_index][1]
            assert event.event_subtype == expected[event.sequence_index][2]


def _patch_ledger(kraken: 'MockKraken', ledger_data: str) -> _patch:
    kraken.random_trade_data = False
    kraken.random_ledgers_data = False
    kraken.cache_ttl_secs = 0
    return patch(
        target='rotkehlchen.tests.utils.kraken.KRAKEN_GENERAL_LEDGER_RESPONSE',
        new=ledger_data,
    )


def test_name():
    exchange = Kraken('kraken1', 'a', b'YQ==', object(), object())  # b'YQ==' is base64 for 'a'
    assert exchange.location == Location.KRAKEN
    assert exchange.name == 'kraken1'


@pytest.mark.asset_test
def test_coverage_of_kraken_balances():
    response = requests.get('https://api.kraken.com/0/public/Assets')
    got_assets = set(response.json()['result'].keys())
    expected_assets = get_exchange_asset_symbols(
        exchange=Location.KRAKEN,
        query_suffix=';',  # exclude false-positives of delisted assets
    )

    # Special/staking assets and which assets they should map to
    special_assets = {
        'XTZ.S': Asset('XTZ'),
        'DOT.S': A_DOT,
        'ATOM.S': Asset('ATOM'),
        'EUR.M': A_EUR,
        'USD.M': A_USD,
        'XBT.M': A_BTC,
        'KSM.S': A_KSM,
        'ETH2.S': A_ETH2,
        'KAVA.S': Asset('KAVA'),
        'EUR.HOLD': A_EUR,
        'USD.HOLD': A_USD,
        'FLOW.S': Asset('FLOW'),
        'FLOWH.S': Asset('FLOW'),
        'FLOWH': Asset('FLOW'),
        'ADA.S': A_ADA,
        'SOL.S': Asset('SOL'),
        'KSM.P': A_KSM,  # kusama bonded for parachains
        'ALGO.S': Asset('ALGO'),
        'DOT.P': A_DOT,
        'MINA.S': Asset('MINA'),
        'TRX.S': strethaddress_to_identifier('0x50327c6c5a14DCaDE707ABad2E27eB517df87AB5'),
        'LUNA.S': strethaddress_to_identifier('0xd2877702675e6cEb975b4A1dFf9fb7BAF4C91ea9'),
        'SCRT.S': Asset('SCRT'),
        'MATIC.S': strethaddress_to_identifier('0x7D1AfA7B718fb893dB30A3aBc0Cfc608AaCfeBB0'),
        'GBP.HOLD': Asset('GBP'),
        'CHF.HOLD': Asset('CHF'),
        'CAD.HOLD': Asset('CAD'),
        'AUD.HOLD': Asset('AUD'),
        'AED.HOLD': Asset('AED'),
        'USDC.M': A_USDC,
        'GRT.S': A_GRT,
        'FLR.S': Asset('FLR'),
        'USDT.M': A_USDT,
        'DOT28.S': A_DOT,
        'GRT28.S': A_GRT,
        'SCRT21.S': Asset('SCRT'),
        'KAVA21.S': Asset('KAVA'),
        'ATOM21.S': Asset('ATOM'),
        'SOL03.S': Asset('SOL'),
        'FLOW14.S': Asset('FLOW'),
        'MATIC04.S': strethaddress_to_identifier('0x7D1AfA7B718fb893dB30A3aBc0Cfc608AaCfeBB0'),
        'KSM07.S': A_KSM,
    }
    missing_assets = {
        'ZARS',  # doesn't appear yet in the platform
        'ZMXN',  # not listed yet in the platform
    }

    for kraken_asset in got_assets:
        if kraken_asset in special_assets:
            assert asset_from_kraken(kraken_asset) == special_assets[kraken_asset]
        elif kraken_asset not in KRAKEN_DELISTED:
            try:
                asset_from_kraken(kraken_asset)
            except (DeserializationError, UnknownAsset):
                if kraken_asset not in missing_assets:
                    test_warnings.warn(UserWarning(
                        f'Found unknown primary asset {kraken_asset} in kraken. '
                        f'Support for it has to be added',
                    ))

    delisted = expected_assets - got_assets - set(KRAKEN_DELISTED)
    if delisted:
        test_warnings.warn(UserWarning(
            f'Detected newly delisted assets from Kraken: {delisted}. '
            f'Please update KRAKEN_DELISTED constant.',
        ))


def test_querying_balances(kraken):
    result, error_or_empty = kraken.query_balances()
    assert error_or_empty == ''
    assert isinstance(result, dict)
    for asset, entry in result.items():
        assert isinstance(asset, Asset)
        assert isinstance(entry, Balance)


def test_querying_rate_limit_exhaustion(kraken, database):
    """Test that if kraken api rates limit us we don't get stuck in an infinite loop
    and also that we return what we managed to retrieve until rate limit occurred.

    Regression test for https://github.com/rotki/rotki/issues/3629
    """
    kraken.use_original_kraken = True
    kraken.reduction_every_secs = 0.05

    count = 0

    def mock_response(url, **kwargs):  # pylint: disable=unused-argument
        nonlocal count
        if 'Ledgers' in url:
            if count == 0:
                text = '{"result":{"ledger":{"L1":{"refid":"AOEXXV-61T63-AKPSJ0","time":1609950165.4497,"type":"trade","subtype":"","aclass":"currency","asset":"KFEE","amount":"0.00","fee":"1.145","balance":"0.00"},"L2":{"refid":"AOEXXV-61T63-AKPSJ0","time":1609950165.4492,"type":"trade","subtype":"","aclass":"currency","asset":"ZEUR","amount":"50","fee":"0.4429","balance":"500"},"L3":{"refid":"AOEXXV-61T63-AKPSJ0","time":1609950165.4486,"type":"trade","subtype":"","aclass":"currency","asset":"XETH","amount":"-0.1","fee":"0.0000000000","balance":1.1}},"count":4}}'  # noqa: E501
                count += 1
                return MockResponse(200, text)
            # else
            text = '{"result": "", "error": "EAPI Rate limit exceeded"}'
            count += 1
            return MockResponse(200, text)
        if 'AssetPairs' in url:
            dir_path = Path(__file__).resolve().parent.parent
            return MockResponse(200, (dir_path / 'data' / 'assets_kraken.json').read_text(encoding='utf8'))  # noqa: E501

        # else
        raise AssertionError(f'Unexpected url in kraken query: {url}')

    patch_kraken = patch.object(kraken.session, 'post', side_effect=mock_response)
    patch_retries = patch('rotkehlchen.exchanges.kraken.KRAKEN_QUERY_TRIES', new=2)
    patch_dividend = patch('rotkehlchen.exchanges.kraken.KRAKEN_BACKOFF_DIVIDEND', new=1)

    with ExitStack() as stack:
        stack.enter_context(gevent.Timeout(8))
        stack.enter_context(patch_retries)
        stack.enter_context(patch_dividend)
        stack.enter_context(patch_kraken)
        kraken.query_history_events()

    with database.conn.read_ctx() as cursor:
        assert len(DBHistoryEvents(database).get_history_events_internal(
            cursor=cursor,
            filter_query=HistoryEventFilterQuery.make(location=Location.KRAKEN),
        )) == 4  # spend, receive, fee, and kfee
        from_ts, to_ts = database.get_used_query_range(cursor, 'kraken_history_events_mockkraken')

    assert from_ts == 0
    assert to_ts == 1609950165, 'should have saved only until the last trades timestamp'


def test_querying_deposits_withdrawals(kraken):
    kraken.random_ledgers_data = False
    kraken.query_history_events()
    with kraken.db.conn.read_ctx() as cursor:
        result = DBHistoryEvents(kraken.db).get_history_events_internal(
            cursor=cursor,
            filter_query=HistoryEventFilterQuery.make(
                location=Location.KRAKEN,
                from_ts=Timestamp(1439994442),
                event_types=[HistoryEventType.DEPOSIT, HistoryEventType.WITHDRAWAL],
                entry_types=IncludeExcludeFilterData(
                    values=[HistoryBaseEntryType.ASSET_MOVEMENT_EVENT],
                ),
            ),
        )

    assert len(result) == 8
    assert len([event for event in result if event.event_subtype == HistoryEventSubType.FEE]) == 3


@pytest.mark.parametrize('function_scope_initialize_mock_rotki_notifier', [True])
def test_kraken_query_balances_unknown_asset(kraken):
    """Test that if a kraken balance query returns unknown asset no exception
    is raised and a message is generated"""
    kraken.random_balance_data = False
    balances, msg = kraken.query_balances()

    assert msg == ''
    assert len(balances) == 2
    assert balances[A_BTC].amount == FVal('5.0')
    assert balances[A_BTC].value == FVal('7.5')
    assert balances[A_ETH].amount == FVal('10.0')
    assert balances[A_ETH].value == FVal('15.0')

    messages = kraken.msg_aggregator.rotki_notifier.messages
    assert len(messages) == 1
    assert messages[0].message_type == WSMessageType.EXCHANGE_UNKNOWN_ASSET
    assert messages[0].data['identifier'] == 'NOTAREALASSET'


@pytest.mark.parametrize('use_clean_caching_directory', [True])
def test_kraken_query_deposit_withdrawals_unknown_asset(kraken):
    """Test that if a kraken deposits_withdrawals query returns unknown asset
    no exception is raised and a warning is generated and the deposits/withdrawals
    with valid assets are still returned"""
    input_ledger = """
    {
    "ledger": {
        "0": {
            "refid": "2",
            "time": 1439994442,
            "type": "withdrawal",
            "subtype": "",
            "aclass": "currency",
            "asset": "XETH",
            "amount": "-1.0000000000",
            "fee": "0.0035000000",
            "balance": "0.0000100000"
        },
        "L12382343902": {
            "refid": "0",
            "time": 1458994441.396,
            "type": "deposit",
            "subtype": "",
            "aclass": "currency",
            "asset": "EUR.HOLD",
            "amount": "4000000.0000",
            "fee": "1.7500",
            "balance": "3999998.25"
        },
        "L12382343903": {
            "refid": "3",
            "time": 1458994441.396,
            "type": "deposit",
            "subtype": "",
            "aclass": "currency",
            "asset": "YYYYYYYYYYYY",
            "amount": "4000000.0000",
            "fee": "1.7500",
            "balance": "3999998.25"
        }
    },
        "count": 3
    }
    """

    with _patch_ledger(kraken, input_ledger):
        kraken.query_history_events()

    with kraken.db.conn.read_ctx() as cursor:
        movements = DBHistoryEvents(kraken.db).get_history_events_internal(
            cursor=cursor,
            filter_query=HistoryEventFilterQuery.make(location=Location.KRAKEN),
        )

    # withdrawal and first normal deposit should have no problem
    assert len(movements) == 4
    assert movements[0].sequence_index == 0
    assert movements[0].timestamp == TimestampMS(1439994442000)
    assert movements[0].location == Location.KRAKEN
    assert movements[0].location_label == kraken.name
    assert movements[0].asset == A_ETH
    assert movements[0].amount == ONE
    assert movements[0].event_type == HistoryEventType.WITHDRAWAL
    assert movements[0].event_subtype == HistoryEventSubType.REMOVE_ASSET
    assert movements[1].group_identifier == movements[0].group_identifier
    assert movements[1].sequence_index == 1
    assert movements[1].timestamp == TimestampMS(1439994442000)
    assert movements[1].location == Location.KRAKEN
    assert movements[1].location_label == kraken.name
    assert movements[1].asset == A_ETH
    assert movements[1].amount == FVal('0.0035')
    assert movements[1].event_type == HistoryEventType.WITHDRAWAL
    assert movements[1].event_subtype == HistoryEventSubType.FEE
    assert movements[2].asset == A_EUR
    assert movements[2].amount == FVal('4000000')
    assert movements[2].event_type == HistoryEventType.DEPOSIT
    assert movements[3].event_subtype == HistoryEventSubType.FEE
    errors = kraken.msg_aggregator.consume_errors()
    assert len(errors) == 1


@pytest.mark.parametrize('use_clean_caching_directory', [True])
def test_kraken_trade_with_spend_receive(kraken):
    """Test that trades based on spend/receive events are correctly processed.
    Also checks the multiple fees are properly handled.
    """
    test_trades = """{
        "ledger": {
            "L2": {
                "refid": "1",
                "time": 1636406000.8555,
                "type": "receive",
                "subtype": "",
                "aclass": "currency",
                "asset": "XETH",
                "amount": "1",
                "fee": "0.000123",
                "balance": "1001"
            },
            "L1": {
                "refid": "1",
                "time": 1636406000.8654,
                "type": "spend",
                "subtype": "",
                "aclass": "currency",
                "asset": "ZEUR",
                "amount": "-100",
                "fee": "0.4500",
                "balance": "30000000"
            }
        },
        "count": 2
    }"""

    with _patch_ledger(kraken, test_trades):
        kraken.query_history_events()

    with kraken.db.conn.read_ctx() as cursor:
        assert DBHistoryEvents(kraken.db).get_history_events_internal(
            cursor=cursor,
            filter_query=HistoryEventFilterQuery.make(location=Location.KRAKEN),
        ) == [SwapEvent(
            identifier=1,
            timestamp=(timestamp := TimestampMS(1636406000855)),
            location=Location.KRAKEN,
            event_subtype=HistoryEventSubType.SPEND,
            asset=A_EUR,
            amount=FVal('100'),
            group_identifier=(group_identifier := create_group_identifier_from_unique_id(
                location=Location.KRAKEN,
                unique_id='11636406000855',
            )),
            location_label=kraken.name,
        ), SwapEvent(
            identifier=2,
            timestamp=timestamp,
            location=Location.KRAKEN,
            event_subtype=HistoryEventSubType.RECEIVE,
            asset=A_ETH,
            amount=FVal('1'),
            group_identifier=group_identifier,
            location_label=kraken.name,
        ), SwapEvent(
            identifier=3,
            timestamp=timestamp,
            location=Location.KRAKEN,
            event_subtype=HistoryEventSubType.FEE,
            asset=A_ETH,
            amount=FVal('0.000123'),
            group_identifier=group_identifier,
            location_label=kraken.name,
        ), SwapEvent(
            identifier=4,
            timestamp=timestamp,
            location=Location.KRAKEN,
            event_subtype=HistoryEventSubType.FEE,
            asset=A_EUR,
            amount=FVal('0.4500'),
            group_identifier=group_identifier,
            location_label=kraken.name,
            sequence_index=3,
        )]

    errors = kraken.msg_aggregator.consume_errors()
    warnings = kraken.msg_aggregator.consume_warnings()
    assert len(errors) == 0
    assert len(warnings) == 0


@pytest.mark.parametrize('use_clean_caching_directory', [True])
def test_kraken_trade_with_adjustment(kraken):
    """Test that trades based on adjustment events are processed"""

    test_trades = """{
        "ledger": {
            "L1": {
                "refid": "1",
                "time": 1636406000.8555,
                "type": "adjustment",
                "subtype": "",
                "aclass": "currency",
                "asset": "XDAO",
                "amount": "-0.0008854800",
                "fee": "0.0000000000",
                "balance": "1"
            },
            "L2": {
                "refid": "2",
                "time": 1636406000.8654,
                "type": "adjustment",
                "subtype": "",
                "aclass": "currency",
                "asset": "XETH",
                "amount": "0.0000088548",
                "fee": "0",
                "balance": "1"
            }
        },
        "count": 2
    }"""

    with _patch_ledger(kraken, test_trades):
        kraken.query_history_events()

        with kraken.db.conn.read_ctx() as cursor:
            assert DBHistoryEvents(kraken.db).get_history_events_internal(
                cursor=cursor,
                filter_query=HistoryEventFilterQuery.make(location=Location.KRAKEN),
            ) == [SwapEvent(
                identifier=1,
                timestamp=TimestampMS(1636406000855),
                location=Location.KRAKEN,
                event_subtype=HistoryEventSubType.SPEND,
                asset=A_DAO,
                amount=FVal('0.0008854800'),
                group_identifier=create_group_identifier_from_unique_id(
                    location=Location.KRAKEN,
                    unique_id='adjustment12',
                ),
                location_label=kraken.name,
            ), SwapEvent(
                identifier=2,
                timestamp=TimestampMS(1636406000855),
                location=Location.KRAKEN,
                event_subtype=HistoryEventSubType.RECEIVE,
                asset=A_ETH,
                amount=FVal('0.0000088548'),
                group_identifier=create_group_identifier_from_unique_id(
                    location=Location.KRAKEN,
                    unique_id='adjustment12',
                ),
                location_label=kraken.name,
            )]

    errors = kraken.msg_aggregator.consume_errors()
    warnings = kraken.msg_aggregator.consume_warnings()
    assert len(errors) == 0
    assert len(warnings) == 0


@pytest.mark.parametrize('use_clean_caching_directory', [True])
def test_kraken_adjustment(kraken):
    """Test that a plain adjustment event (no associated trade) is handled correctly."""
    with _patch_ledger(
        kraken=kraken,
        ledger_data="""{"count": 1, "ledger": {"L1": {
            "aclass": "currency",
            "amount": "283.79600",
            "asset": "SYRUP",
            "balance": "283.79600",
            "fee": "0.00000",
            "refid": "xxxx",
            "time": 1731508592.028446,
            "type": "transfer",
            "subtype": "spotfromfutures"
        }}}""",
    ):
        kraken.query_history_events()

    with kraken.db.conn.read_ctx() as cursor:
        assert DBHistoryEvents(kraken.db).get_history_events_internal(
            cursor=cursor,
            filter_query=HistoryEventFilterQuery.make(location=Location.KRAKEN),
        ) == [HistoryEvent(
            identifier=1,
            group_identifier='xxxx',
            sequence_index=0,
            timestamp=TimestampMS(1731508592028),
            location=Location.KRAKEN,
            event_type=HistoryEventType.ADJUSTMENT,
            event_subtype=HistoryEventSubType.RECEIVE,
            asset=Asset('eip155:1/erc20:0x643C4E15d7d62Ad0aBeC4a9BD4b001aA3Ef52d66'),
            amount=FVal('283.79600'),
            location_label=kraken.name,
        )]


@pytest.mark.parametrize('use_clean_caching_directory', [True])
def test_kraken_trade_no_counterpart(kraken):
    """Test that trades with no counterpart are processed properly"""
    test_trades = """{
        "ledger": {
            "L1": {
                "refid": "1",
                "time": 1636406000.8555,
                "type": "trade",
                "subtype": "",
                "aclass": "currency",
                "asset": "XETH",
                "amount": "-0.000001",
                "fee": "0.0000000000",
                "balance": "1"
            },
            "L2": {
                "refid": "2",
                "time": 1636406000.8654,
                "type": "trade",
                "subtype": "",
                "aclass": "currency",
                "asset": "XXBT",
                "amount": "0.0000001",
                "fee": "0",
                "balance": "1"
            }
        },
        "count": 2
    }"""

    with _patch_ledger(kraken, test_trades):
        kraken.query_history_events()

        with kraken.db.conn.read_ctx() as cursor:
            assert DBHistoryEvents(kraken.db).get_history_events_internal(
                cursor=cursor,
                filter_query=HistoryEventFilterQuery.make(location=Location.KRAKEN),
            ) == [SwapEvent(
                identifier=1,
                timestamp=TimestampMS(1636406000855),
                location=Location.KRAKEN,
                event_subtype=HistoryEventSubType.SPEND,
                asset=A_ETH,
                amount=FVal('0.000001'),
                group_identifier=create_group_identifier_from_unique_id(
                    location=Location.KRAKEN,
                    unique_id='11636406000855',
                ),
                location_label=kraken.name,
            ), SwapEvent(
                identifier=2,
                timestamp=TimestampMS(1636406000855),
                location=Location.KRAKEN,
                event_subtype=HistoryEventSubType.RECEIVE,
                asset=A_USD,
                amount=ZERO,
                group_identifier=create_group_identifier_from_unique_id(
                    location=Location.KRAKEN,
                    unique_id='11636406000855',
                ),
                location_label=kraken.name,
            ), SwapEvent(
                identifier=3,
                timestamp=TimestampMS(1636406000865),
                location=Location.KRAKEN,
                event_subtype=HistoryEventSubType.SPEND,
                asset=A_USD,
                amount=ZERO,
                group_identifier=create_group_identifier_from_unique_id(
                    location=Location.KRAKEN,
                    unique_id='21636406000865',
                ),
                location_label=kraken.name,
            ), SwapEvent(
                identifier=4,
                timestamp=TimestampMS(1636406000865),
                location=Location.KRAKEN,
                event_subtype=HistoryEventSubType.RECEIVE,
                asset=A_BTC,
                amount=FVal('0.0000001'),
                group_identifier=create_group_identifier_from_unique_id(
                    location=Location.KRAKEN,
                    unique_id='21636406000865',
                ),
                location_label=kraken.name,
            )]

    errors = kraken.msg_aggregator.consume_errors()
    warnings = kraken.msg_aggregator.consume_warnings()
    assert len(errors) == 0
    assert len(warnings) == 0


@pytest.mark.parametrize('use_clean_caching_directory', [True])
def test_kraken_failed_withdrawals(kraken):
    """Test that failed withdrawals are processed properly"""
    test_events = """{
        "ledger": {
            "W1": {
                "refid": "1",
                "time": 1636406000.8555,
                "type": "withdrawal",
                "subtype": "",
                "aclass": "currency",
                "asset": "ZEUR",
                "amount": "-1000.0",
                "fee": "1.0",
                "balance": "1"
            },
            "W2": {
                "refid": "1",
                "time": 1636508000.8555,
                "type": "withdrawal",
                "subtype": "",
                "aclass": "currency",
                "asset": "ZEUR",
                "amount": "1000",
                "fee": "-1.0",
                "balance": "1"
            }
        },
        "count": 2
    }"""

    with _patch_ledger(kraken, test_events):
        kraken.query_history_events()
    with kraken.db.conn.read_ctx() as cursor:
        withdrawals = DBHistoryEvents(kraken.db).get_history_events_internal(
            cursor=cursor,
            filter_query=HistoryEventFilterQuery.make(location=Location.KRAKEN),
        )
    assert len(withdrawals) == 0


@pytest.mark.parametrize('use_clean_caching_directory', [True])
def test_trade_from_kraken_unexpected_data(kraken):
    """Test that getting unexpected data from kraken leads to skipping the trade
    and does not lead to a crash"""
    # Important: Testing with a time floating point that has other than zero after decimal
    test_trades = """{
    "ledger": {
        "L343242342": {
            "refid": "1",
            "time": 1458994442.064,
            "type": "trade",
            "subtype": "",
            "aclass": "currency",
            "asset": "XXBT",
            "amount": "1",
            "fee": "0.0000000000",
            "balance": "0.0437477300"
            },
        "L5354645643": {
            "refid": "1",
            "time": 1458994442.063,
            "type": "trade",
            "subtype": "",
            "aclass": "currency",
            "asset": "ZEUR",
            "amount": "-100",
            "fee": "0.1",
            "balance": "200"
        }
    },
    "count": 2
}"""

    def query_kraken_and_test(input_trades, expected_warnings_num, expected_errors_num):
        # delete kraken history entries so they get requeried
        with kraken.history_events_db.db.user_write() as cursor:
            location = Location.KRAKEN
            cursor.execute(
                'DELETE FROM history_events WHERE location=?',
                (location.serialize_for_db(),),
            )
            cursor.execute(
                'DELETE FROM used_query_ranges WHERE name LIKE ?',
                (f'{location}_history_events_%',),
            )

        with _patch_ledger(kraken, input_trades):
            kraken.query_history_events()

        with kraken.db.conn.read_ctx() as cursor:
            events = DBHistoryEvents(kraken.db).get_history_events_internal(
                cursor=cursor,
                filter_query=HistoryEventFilterQuery.make(location=Location.KRAKEN),
            )

        if expected_warnings_num == 0 and expected_errors_num == 0:
            assert len(events) == 3
            assert events[0].asset == A_EUR
            assert events[1].asset == A_BTC
            assert events[2].asset == A_EUR
        else:
            assert len(events) == 0
        errors = kraken.msg_aggregator.consume_errors()
        warnings = kraken.msg_aggregator.consume_warnings()
        assert len(errors) == expected_errors_num
        assert len(warnings) == expected_warnings_num

    # First a normal trade should have no problems
    query_kraken_and_test(test_trades, expected_warnings_num=0, expected_errors_num=0)

    # Kraken also uses strings for timestamps, this should also work
    input_trades = test_trades
    input_trades = input_trades.replace('"time": 1458994442.063', '"time": "1458994442.063"')
    query_kraken_and_test(input_trades, expected_warnings_num=0, expected_errors_num=0)

    # From here and on let's check trades with unexpected data
    input_trades = test_trades
    input_trades = input_trades.replace('"asset": "XXBT"', '"asset": "lefty"')
    query_kraken_and_test(input_trades, expected_warnings_num=0, expected_errors_num=1)

    input_trades = test_trades
    input_trades = input_trades.replace('"time": 1458994442.063', '"time": "dsdsad"')
    query_kraken_and_test(input_trades, expected_warnings_num=0, expected_errors_num=1)

    input_trades = test_trades
    input_trades = input_trades.replace('"amount": "1"', '"amount": "dsdsad"')
    query_kraken_and_test(input_trades, expected_warnings_num=0, expected_errors_num=1)

    input_trades = test_trades
    input_trades = input_trades.replace('"amount": "-100"', '"amount": null')
    query_kraken_and_test(input_trades, expected_warnings_num=0, expected_errors_num=2)

    input_trades = test_trades
    input_trades = input_trades.replace('"fee": "0.1"', '"fee": "dsdsad"')
    query_kraken_and_test(input_trades, expected_warnings_num=0, expected_errors_num=2)

    # Also test key error
    input_trades = test_trades
    input_trades = input_trades.replace('"amount": "-100",', '')
    query_kraken_and_test(input_trades, expected_warnings_num=0, expected_errors_num=2)


def test_empty_kraken_balance_response():
    """Balance api query returns a response without a result

    Regression test for: https://github.com/rotki/rotki/issues/2443
    """
    kraken = Kraken('kraken1', 'a', b'YW55IGNhcm5hbCBwbGVhc3VyZS4=', object(), object())

    def mock_post(url, data, **kwargs):  # pylint: disable=unused-argument
        return MockResponse(200, '{"error":[]}')

    with patch.object(kraken.session, 'post', wraps=mock_post):
        result, msg = kraken.query_balances()
        assert msg == ''
        assert result == {}


def test_timestamp_deserialization():
    """Test the function that allows to deserialize timestamp from different types"""
    assert deserialize_timestamp_from_floatstr('1458994442.2353') == 1458994442
    assert deserialize_timestamp_from_floatstr(1458994442.2353) == 1458994442
    assert deserialize_timestamp_from_floatstr(1458994442) == 1458994442
    assert deserialize_timestamp_from_floatstr(FVal(1458994442.2353)) == 1458994442
    with pytest.raises(DeserializationError):
        deserialize_timestamp_from_floatstr('234a')
    with pytest.raises(DeserializationError):
        deserialize_timestamp_from_floatstr('')


@pytest.mark.parametrize('have_decoders', [True])
@pytest.mark.parametrize('number_of_eth_accounts', [0])
@pytest.mark.parametrize('added_exchanges', [(Location.KRAKEN,)])
@pytest.mark.parametrize('mocked_price_queries', [prices])
@pytest.mark.parametrize('start_with_valid_premium', [False, True])
@pytest.mark.parametrize('db_settings', [{  # to count the kraken ETH staking events in accounting
    'eth_staking_taxable_after_withdrawal_enabled': False,
}])
def test_kraken_staking(rotkehlchen_api_server_with_exchanges, start_with_valid_premium):
    """Test that kraken staking events are processed correctly"""
    server = rotkehlchen_api_server_with_exchanges
    rotki = rotkehlchen_api_server_with_exchanges.rest_api.rotkehlchen
    # The input has extra information to test that the filters work correctly.
    # The events related to staking are AAA, BBB and CCC, DDD
    input_ledger = """
    {
    "ledger":{
        "WWW": {
            "refid": "WWWWWWW",
            "time": 1640493376.4008,
            "type": "staking",
            "subtype": "",
            "aclass": "currency",
            "asset": "XTZ",
            "amount": "0.0000100000",
            "fee": "0.0000000000",
            "balance": "0.0000100000"
        },
        "AAA": {
            "refid": "XXXXXX",
            "time": 1640493374.4008,
            "type": "staking",
            "subtype": "",
            "aclass": "currency",
            "asset": "ETH2",
            "amount": "0.0000538620",
            "fee": "0.0000000000",
            "balance": "0.0003349820"
        },
        "BBB": {
            "refid": "YYYYYYYY",
            "time": 1636740198.9674,
            "type": "transfer",
            "subtype": "stakingfromspot",
            "aclass": "currency",
            "asset": "ETH2.S",
            "amount": "0.0600000000",
            "fee": "0.0000000000",
            "balance": "0.0600000000"
        },
        "CCC": {
            "refid": "ZZZZZZZZZ",
            "time": 1636738550.7562,
            "type": "transfer",
            "subtype": "spottostaking",
            "aclass": "currency",
            "asset": "XETH",
            "amount": "-0.0600000000",
            "fee": "0.0000000000",
            "balance": "0.0250477300"
        },
        "L12382343902": {
            "refid": "0",
            "time": 1458994441.396,
            "type": "deposit",
            "subtype": "",
            "aclass": "currency",
            "asset": "EUR.HOLD",
            "amount": "4000000.0000",
            "fee": "1.7500",
            "balance": "3999998.25"
        },
        "DDD": {
            "refid": "DDDDD",
            "time": 1628994441.4008,
            "type": "staking",
            "subtype": "",
            "aclass": "currency",
            "asset": "ETH2",
            "amount": "12",
            "fee": "0",
            "balance": "0.1000538620"
        }
    },
    "count": 6
    }
    """
    # Test that before populating we don't have any event
    response = requests.post(
        api_url_for(
            server,
            'stakingresource',
        ),
    )
    result = assert_proper_sync_response_with_result(response)
    assert len(result['entries']) == 0

    with rotki.data.db.user_write() as write_cursor:
        rotki.data.db.purge_exchange_data(write_cursor, Location.KRAKEN)
    kraken = try_get_first_exchange(rotki.exchange_manager, Location.KRAKEN)
    with _patch_ledger(kraken, input_ledger):
        kraken.query_history_events()

    response = requests.post(
        api_url_for(
            server,
            'stakingresource',
        ),
        json={
            'from_timestamp': 1636538550,
            'to_timestamp': 1640493378,
        },
    )

    result = assert_proper_sync_response_with_result(response)
    events = result['entries']

    assert len(events) == 3
    assert len(events) == result['entries_found']
    assert events[0]['event_type'] == 'reward'
    assert events[1]['event_type'] == 'reward'
    assert events[2]['event_type'] == 'deposit asset'
    assert events[0]['asset'] == 'XTZ'
    assert events[1]['asset'] == 'ETH2'
    assert events[2]['asset'] == 'ETH'
    if start_with_valid_premium:
        assert result['entries_limit'] == TEST_PREMIUM_HISTORY_EVENTS_LIMIT
    else:
        assert result['entries_limit'] == FREE_HISTORY_EVENTS_LIMIT
    assert result['entries_total'] == 4
    assert result['received'] == [
        {'asset': 'XTZ', 'amount': '0.0000100000', 'value': '0.000046300000'},
        {'asset': 'ETH2', 'amount': '0.0000538620', 'value': '0.219353533620'},
    ]

    # test that the correct number of entries is returned with pagination
    response = requests.post(
        api_url_for(
            server,
            'stakingresource',
        ),
        json={
            'from_timestamp': 1636738551,
            'to_timestamp': 1640493375,
            'limit': 1,
        },
    )
    result = assert_proper_sync_response_with_result(response)
    assert result['entries_found'] == 1
    assert set(result['assets']) == {'ETH', 'ETH2', 'XTZ'}

    # assert that filter by asset is working properly
    response = requests.post(
        api_url_for(
            server,
            'stakingresource',
        ),
        json={
            'from_timestamp': 1628994442,
            'to_timestamp': 1640493377,
            'asset': 'ETH2',
        },
    )
    result = assert_proper_sync_response_with_result(response)
    assert len(result['entries']) == 1
    assert len(result['received']) == 1

    # test that we can correctly query subtypes
    response = requests.post(
        api_url_for(
            server,
            'stakingresource',
        ),
        json={
            'from_timestamp': 1458994441,
            'to_timestamp': 1640493377,
            'event_subtypes': ['reward'],
        },
    )
    result = assert_proper_sync_response_with_result(response)
    assert len(result['entries']) == 3

    response = requests.post(
        api_url_for(
            server,
            'stakingresource',
        ),
        json={
            'from_timestamp': 1458994441,
            'to_timestamp': 1640493377,
            'event_subtypes': [
                'reward',
                'deposit asset',
            ],
        },
    )
    result = assert_proper_sync_response_with_result(response)
    assert len(result['entries']) == 4

    # test that sorting for a non-existing column is handled correctly
    response = requests.post(
        api_url_for(
            server,
            'stakingresource',
        ),
        json={
            'ascending': [False],
            'async_query': False,
            'limit': 10,
            'offset': 0,
            'only_cache': True,
            'order_by_attributes': ['random_column'],
        },
    )
    assert_error_response(
        response=response,
        contained_in_msg='Database query error retrieving missing prices no such column',
        status_code=HTTPStatus.CONFLICT,
    )

    # test that the event_type filter for order attribute
    response = requests.post(
        api_url_for(
            server,
            'stakingresource',
        ),
        json={
            'ascending': [False],
            'async_query': False,
            'limit': 10,
            'offset': 0,
            'only_cache': True,
            'order_by_attributes': ['event_type'],
        },
    )
    assert_proper_sync_response_with_result(response)

    _, without_eth2_staking_report_result, _ = query_api_create_and_get_report(
        server=rotkehlchen_api_server_with_exchanges,
        start_ts=0,
        end_ts=1640493377,
        prepare_mocks=False,
    )
    without_eth2_staking_overview = without_eth2_staking_report_result['entries'][0]['overview']
    assert FVal('39102.819423433620').is_close(
        FVal(without_eth2_staking_overview.get(str(AccountingEventType.STAKING))['taxable']),
    )
    with rotki.data.db.user_write() as cursor:
        rotki.data.db.set_settings(
            cursor,
            ModifiableDBSettings(eth_staking_taxable_after_withdrawal_enabled=True),
        )
    _, with_eth2_staking_report_result, _ = query_api_create_and_get_report(
        server=rotkehlchen_api_server_with_exchanges,
        start_ts=0,
        end_ts=1640493377,
        prepare_mocks=False,
    )
    with_eth2_staking_overview = with_eth2_staking_report_result['entries'][0]['overview']
    assert FVal('0.000069900000').is_close(
        FVal(with_eth2_staking_overview.get(str(AccountingEventType.STAKING))['taxable']),
    )


<<<<<<< HEAD
@pytest.mark.parametrize('have_decoders', [True])
@pytest.mark.parametrize('added_exchanges', [(Location.KRAKEN,)])
def test_kraken_informational_fees(rotkehlchen_api_server_with_exchanges: 'APIServer'):
    """Test that we correctly ignore fees in events that we currently ignore as margin trades"""
    rotki = rotkehlchen_api_server_with_exchanges.rest_api.rotkehlchen
    kraken = cast('MockKraken', try_get_first_exchange(rotki.exchange_manager, Location.KRAKEN))
    input_ledger = """
    {
        "ledger":{
            "XXX": {
                "aclass": "currency",
                "amount": "1.0000",
                "asset": "ZEUR",
                "balance": "25.2825",
                "fee": "0.0710",
                "refid": "XXXXXXXXXXXX",
                "time": 1636738550.7562,
                "type": "margin",
                "subtype": ""
            }
        },
        "count": 1
    }
    """

    target = 'rotkehlchen.tests.utils.kraken.KRAKEN_GENERAL_LEDGER_RESPONSE'
    kraken.random_ledgers_data = False
    with patch(target, new=input_ledger):
        kraken.query_history_events()

    with rotki.data.db.conn.read_ctx() as cursor:
        events = DBHistoryEvents(rotki.data.db).get_history_events_internal(
            cursor=cursor,
            filter_query=HistoryEventFilterQuery.make(),
            aggregate_by_group_ids=False,
        )

    assert events == [
        HistoryEvent(
            identifier=1,
            group_identifier='XXXXXXXXXXXX',
            sequence_index=0,
            timestamp=TimestampMS(1636738550756),
            location=Location.KRAKEN,
            event_type=HistoryEventType.INFORMATIONAL,
            event_subtype=HistoryEventSubType.NONE,
            asset=A_EUR,
            amount=ONE,
            location_label='mockkraken',
            notes='margin',
        ),
    ]


=======
>>>>>>> ec9f8e1c
@pytest.mark.parametrize('use_clean_caching_directory', [True])
def test_kraken_event_serialization_with_custom_asset(database):
    """Regression test for https://github.com/rotki/rotki/issues/9200"""
    custom_asset = CustomAsset.initialize(
        identifier=str(uuid4()),
        name='Gold Bar',
        custom_asset_type='inheritance',
    )
    DBCustomAssets(database).add_custom_asset(custom_asset)

    swap_events = create_swap_events(
        timestamp=TimestampMS(10000000000),
        location=Location.KRAKEN,
        spend=AssetAmount(asset=custom_asset, amount=ONE),
        receive=AssetAmount(asset=custom_asset, amount=ONE),
        fee=AssetAmount(asset=custom_asset, amount=ONE),
        group_identifier=create_group_identifier_from_unique_id(
            location=Location.KRAKEN,
            unique_id='UNIQUE_ID',
        ),
    )
    for idx, expected_notes in enumerate((
        'Swap 1 Gold Bar in Kraken',
        'Receive 1 Gold Bar after a swap in Kraken',
        'Spend 1 Gold Bar as Kraken swap fee',
    )):
        assert swap_events[idx].serialize()['auto_notes'] == expected_notes

    for event_type in {HistoryEventType.DEPOSIT, HistoryEventType.WITHDRAWAL}:
        asset_movements = create_asset_movement_with_fee(
            timestamp=TimestampMS(10000000000),
            location=Location.KRAKEN,
            event_type=event_type,
            asset=custom_asset,
            amount=ONE,
            fee=AssetAmount(asset=custom_asset, amount=ONE),
        )
        if event_type == HistoryEventType.DEPOSIT:
            assert asset_movements[0].serialize()['auto_notes'] == 'Deposit 1 Gold Bar to Kraken'
        else:
            assert asset_movements[0].serialize()['auto_notes'] == 'Withdraw 1 Gold Bar from Kraken'  # noqa: E501
        assert asset_movements[1].serialize()['auto_notes'] == f'Pay 1 Gold Bar as Kraken {event_type.name.lower()} fee'  # noqa: E501

    for event_type, event_subtype, expected_notes in (
            (HistoryEventType.STAKING, HistoryEventSubType.REWARD, 'Gain 1 Gold Bar from Kraken staking'),  # noqa: E501
            (HistoryEventType.STAKING, HistoryEventSubType.FEE, 'Spend 1 Gold Bar as Kraken staking fee'),  # noqa: E501
    ):
        event = HistoryEvent(
            group_identifier='foo',
            sequence_index=1,
            timestamp=TimestampMS(10000000000),
            location=Location.KRAKEN,
            event_type=event_type,
            event_subtype=event_subtype,
            asset=custom_asset,
            amount=ONE,
            location_label='my kraken',
        )
        assert event.serialize()['auto_notes'] == expected_notes


@pytest.mark.parametrize('have_decoders', [True])
@pytest.mark.parametrize('added_exchanges', [(Location.KRAKEN,)])
def test_margin_trading_events(rotkehlchen_api_server_with_exchanges: 'APIServer'):
    """Test that we correctly handle margin trade events"""
    rotki = rotkehlchen_api_server_with_exchanges.rest_api.rotkehlchen
    with _patch_ledger(
        kraken=(kraken := cast('MockKraken', try_get_first_exchange(rotki.exchange_manager, Location.KRAKEN))),  # noqa: E501
        ledger_data="""{"ledger":{"x1": {
            "aclass": "currency",
            "amount": "1.0000",
            "asset": "ZEUR",
            "balance": "25",
            "fee": "0.0710",
            "refid": "xyz1",
            "time": 1636738100.0000,
            "type": "margin",
            "subtype": ""
        }, "x2": {
            "aclass": "currency",
            "amount": "0.0000000000",
            "asset": "XETH",
            "balance": "1.2345",
            "fee": "0.0003987600",
            "refid": "xyz2",
            "time": 1636738200.0000,
            "type": "rollover",
            "subtype": ""
        }, "x3": {
            "aclass": "currency",
            "amount": "-0.123",
            "asset": "XETH",
            "balance": "1.1115",
            "fee": "0.0710",
            "refid": "xyz3",
            "time": 1636738300.0000,
            "type": "settled",
            "subtype": ""
        }},
        "count": 3}""",
    ):
        kraken.query_history_events()

    with rotki.data.db.conn.read_ctx() as cursor:
        events = DBHistoryEvents(rotki.data.db).get_history_events_internal(
            cursor=cursor,
            filter_query=HistoryEventFilterQuery.make(),
            group_by_event_ids=False,
        )

    assert events == [HistoryEvent(
        identifier=1,
        event_identifier='xyz1',
        sequence_index=0,
        timestamp=TimestampMS(1636738100000),
        location=Location.KRAKEN,
        event_type=HistoryEventType.MARGIN,
        event_subtype=HistoryEventSubType.PROFIT,
        asset=A_EUR,
        amount=FVal('1.0000'),
        location_label='mockkraken',
        notes='Margin trade',
    ), HistoryEvent(
        identifier=2,
        event_identifier='xyz1',
        sequence_index=1,
        timestamp=TimestampMS(1636738100000),
        location=Location.KRAKEN,
        event_type=HistoryEventType.MARGIN,
        event_subtype=HistoryEventSubType.FEE,
        asset=A_EUR,
        amount=FVal('0.0710'),
        location_label='mockkraken',
        notes='Margin trade',
    ), HistoryEvent(
        identifier=3,
        event_identifier='xyz2',
        sequence_index=1,
        timestamp=TimestampMS(1636738200000),
        location=Location.KRAKEN,
        event_type=HistoryEventType.MARGIN,
        event_subtype=HistoryEventSubType.FEE,
        asset=A_ETH,
        amount=FVal('0.0003987600'),
        location_label='mockkraken',
        notes='Margin rollover',
    ), HistoryEvent(
        identifier=4,
        event_identifier='xyz3',
        sequence_index=0,
        timestamp=TimestampMS(1636738300000),
        location=Location.KRAKEN,
        event_type=HistoryEventType.MARGIN,
        event_subtype=HistoryEventSubType.LOSS,
        asset=A_ETH,
        amount=FVal('0.123'),
        location_label='mockkraken',
        notes='Margin settlement',
    ), HistoryEvent(
        identifier=5,
        event_identifier='xyz3',
        sequence_index=1,
        timestamp=TimestampMS(1636738300000),
        location=Location.KRAKEN,
        event_type=HistoryEventType.MARGIN,
        event_subtype=HistoryEventSubType.FEE,
        asset=A_ETH,
        amount=FVal('0.0710'),
        location_label='mockkraken',
        notes='Margin settlement',
    )]<|MERGE_RESOLUTION|>--- conflicted
+++ resolved
@@ -1084,63 +1084,6 @@
     )
 
 
-<<<<<<< HEAD
-@pytest.mark.parametrize('have_decoders', [True])
-@pytest.mark.parametrize('added_exchanges', [(Location.KRAKEN,)])
-def test_kraken_informational_fees(rotkehlchen_api_server_with_exchanges: 'APIServer'):
-    """Test that we correctly ignore fees in events that we currently ignore as margin trades"""
-    rotki = rotkehlchen_api_server_with_exchanges.rest_api.rotkehlchen
-    kraken = cast('MockKraken', try_get_first_exchange(rotki.exchange_manager, Location.KRAKEN))
-    input_ledger = """
-    {
-        "ledger":{
-            "XXX": {
-                "aclass": "currency",
-                "amount": "1.0000",
-                "asset": "ZEUR",
-                "balance": "25.2825",
-                "fee": "0.0710",
-                "refid": "XXXXXXXXXXXX",
-                "time": 1636738550.7562,
-                "type": "margin",
-                "subtype": ""
-            }
-        },
-        "count": 1
-    }
-    """
-
-    target = 'rotkehlchen.tests.utils.kraken.KRAKEN_GENERAL_LEDGER_RESPONSE'
-    kraken.random_ledgers_data = False
-    with patch(target, new=input_ledger):
-        kraken.query_history_events()
-
-    with rotki.data.db.conn.read_ctx() as cursor:
-        events = DBHistoryEvents(rotki.data.db).get_history_events_internal(
-            cursor=cursor,
-            filter_query=HistoryEventFilterQuery.make(),
-            aggregate_by_group_ids=False,
-        )
-
-    assert events == [
-        HistoryEvent(
-            identifier=1,
-            group_identifier='XXXXXXXXXXXX',
-            sequence_index=0,
-            timestamp=TimestampMS(1636738550756),
-            location=Location.KRAKEN,
-            event_type=HistoryEventType.INFORMATIONAL,
-            event_subtype=HistoryEventSubType.NONE,
-            asset=A_EUR,
-            amount=ONE,
-            location_label='mockkraken',
-            notes='margin',
-        ),
-    ]
-
-
-=======
->>>>>>> ec9f8e1c
 @pytest.mark.parametrize('use_clean_caching_directory', [True])
 def test_kraken_event_serialization_with_custom_asset(database):
     """Regression test for https://github.com/rotki/rotki/issues/9200"""
@@ -1248,12 +1191,12 @@
         events = DBHistoryEvents(rotki.data.db).get_history_events_internal(
             cursor=cursor,
             filter_query=HistoryEventFilterQuery.make(),
-            group_by_event_ids=False,
+            aggregate_by_group_ids=False,
         )
 
     assert events == [HistoryEvent(
         identifier=1,
-        event_identifier='xyz1',
+        group_identifier='xyz1',
         sequence_index=0,
         timestamp=TimestampMS(1636738100000),
         location=Location.KRAKEN,
@@ -1265,7 +1208,7 @@
         notes='Margin trade',
     ), HistoryEvent(
         identifier=2,
-        event_identifier='xyz1',
+        group_identifier='xyz1',
         sequence_index=1,
         timestamp=TimestampMS(1636738100000),
         location=Location.KRAKEN,
@@ -1277,7 +1220,7 @@
         notes='Margin trade',
     ), HistoryEvent(
         identifier=3,
-        event_identifier='xyz2',
+        group_identifier='xyz2',
         sequence_index=1,
         timestamp=TimestampMS(1636738200000),
         location=Location.KRAKEN,
@@ -1289,7 +1232,7 @@
         notes='Margin rollover',
     ), HistoryEvent(
         identifier=4,
-        event_identifier='xyz3',
+        group_identifier='xyz3',
         sequence_index=0,
         timestamp=TimestampMS(1636738300000),
         location=Location.KRAKEN,
@@ -1301,7 +1244,7 @@
         notes='Margin settlement',
     ), HistoryEvent(
         identifier=5,
-        event_identifier='xyz3',
+        group_identifier='xyz3',
         sequence_index=1,
         timestamp=TimestampMS(1636738300000),
         location=Location.KRAKEN,
