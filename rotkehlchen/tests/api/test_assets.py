--- conflicted
+++ resolved
@@ -8,16 +8,12 @@
 from rotkehlchen.balances.manual import ManuallyTrackedBalance
 from rotkehlchen.constants.assets import A_EUR
 from rotkehlchen.fval import FVal
-<<<<<<< HEAD
-from rotkehlchen.tests.utils.api import api_url_for, assert_error_response, assert_proper_response_with_result
-=======
 from rotkehlchen.tests.utils.api import (
     api_url_for,
     assert_error_response,
     assert_proper_response,
     assert_proper_response_with_result,
 )
->>>>>>> f72be134
 from rotkehlchen.tests.utils.constants import A_GNO, A_RDN
 from rotkehlchen.tests.utils.factories import UNIT_BTC_ADDRESS1, UNIT_BTC_ADDRESS2
 from rotkehlchen.tests.utils.rotkehlchen import setup_balances
@@ -59,7 +55,7 @@
                 "allbalancesresource",
             ), json={'save_data': True},
         )
-    assert_proper_response_with_result(response)
+    assert_proper_response(response)
 
     # And now check that the query owned assets endpoint works
     with ExitStack() as stack:
@@ -70,15 +66,8 @@
                 "ownedassetsresource",
             ),
         )
-<<<<<<< HEAD
-    assert_proper_response_with_result(response)
-    data = response.json()
-    assert data['message'] == ''
-    assert set(data['result']) == {'ETH', 'BTC', 'EUR', A_RDN.identifier}
-=======
     result = assert_proper_response_with_result(response)
     assert set(result) == {'ETH', 'BTC', 'EUR', A_RDN.identifier}
->>>>>>> f72be134
 
 
 def test_ignored_assets_modification(rotkehlchen_api_server_with_exchanges):
@@ -93,15 +82,8 @@
             "ignoredassetsresource",
         ), json={'assets': ignored_assets},
     )
-<<<<<<< HEAD
-    assert_proper_response_with_result(response)
-    data = response.json()
-    assert data['message'] == ''
-    assert set(data['result']) == set(ignored_assets)
-=======
     result = assert_proper_response_with_result(response)
     assert set(result) == set(ignored_assets)
->>>>>>> f72be134
 
     # check they are there
     assert set(rotki.data.db.get_ignored_assets()) == set(ignored_assets)
@@ -112,15 +94,8 @@
             "ignoredassetsresource",
         ),
     )
-<<<<<<< HEAD
-    assert_proper_response_with_result(response)
-    data = response.json()
-    assert data['message'] == ''
-    assert set(data['result']) == set(ignored_assets)
-=======
     result = assert_proper_response_with_result(response)
     assert set(result) == set(ignored_assets)
->>>>>>> f72be134
 
     # remove two assets from ignored assets
     response = requests.delete(
@@ -130,15 +105,8 @@
         ), json={'assets': [A_GNO.identifier, 'XMR']},
     )
     assets_after_deletion = [A_RDN.identifier]
-<<<<<<< HEAD
-    assert_proper_response_with_result(response)
-    data = response.json()
-    assert data['message'] == ''
-    assert data['result'] == assets_after_deletion
-=======
     result = assert_proper_response_with_result(response)
     assert result == assets_after_deletion
->>>>>>> f72be134
 
     # check that the changes are reflected
     assert rotki.data.db.get_ignored_assets() == assets_after_deletion
@@ -149,15 +117,8 @@
             "ignoredassetsresource",
         ),
     )
-<<<<<<< HEAD
-    assert_proper_response_with_result(response)
-    data = response.json()
-    assert data['message'] == ''
-    assert data['result'] == assets_after_deletion
-=======
     result = assert_proper_response_with_result(response)
     assert result == assets_after_deletion
->>>>>>> f72be134
 
 
 @pytest.mark.parametrize('method', ['put', 'delete'])
@@ -173,7 +134,7 @@
             "ignoredassetsresource",
         ), json={'assets': ignored_assets},
     )
-    assert_proper_response_with_result(response)
+    assert_proper_response(response)
 
     # Test that omitting the assets argument is an error
     response = getattr(requests, method)(
