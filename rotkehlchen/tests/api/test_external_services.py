--- conflicted
+++ resolved
@@ -3,15 +3,11 @@
 import pytest
 import requests
 
-<<<<<<< HEAD
-from rotkehlchen.tests.utils.api import api_url_for, assert_error_response, assert_proper_response_with_result
-=======
 from rotkehlchen.tests.utils.api import (
     api_url_for,
     assert_error_response,
     assert_proper_response_with_result,
 )
->>>>>>> f72be134
 
 
 @pytest.mark.parametrize('include_etherscan_key', [False])
@@ -22,15 +18,8 @@
     response = requests.get(
         api_url_for(rotkehlchen_api_server, "externalservicesresource"),
     )
-<<<<<<< HEAD
-    assert_proper_response_with_result(response)
-    data = response.json()
-    assert data['message'] == ''
-    assert data['result'] == {}
-=======
     result = assert_proper_response_with_result(response)
     assert result == {}
->>>>>>> f72be134
 
     # Now add some data and see that the response shows they are added
     expected_result = {
@@ -45,29 +34,15 @@
         api_url_for(rotkehlchen_api_server, "externalservicesresource"),
         json=data,
     )
-<<<<<<< HEAD
-    assert_proper_response_with_result(response)
-    data = response.json()
-    assert data['message'] == ''
-    assert data['result'] == expected_result
-=======
-    result = assert_proper_response_with_result(response)
-    assert result == expected_result
->>>>>>> f72be134
+    result = assert_proper_response_with_result(response)
+    assert result == expected_result
 
     # Query again and see that the newly added services are returned
     response = requests.get(
         api_url_for(rotkehlchen_api_server, "externalservicesresource"),
     )
-<<<<<<< HEAD
-    assert_proper_response_with_result(response)
-    data = response.json()
-    assert data['message'] == ''
-    assert data['result'] == expected_result
-=======
-    result = assert_proper_response_with_result(response)
-    assert result == expected_result
->>>>>>> f72be134
+    result = assert_proper_response_with_result(response)
+    assert result == expected_result
 
     # Test that we can replace a value of an already existing service
     new_key = 'new_key'
@@ -77,29 +52,15 @@
         api_url_for(rotkehlchen_api_server, "externalservicesresource"),
         json=data,
     )
-<<<<<<< HEAD
-    assert_proper_response_with_result(response)
-    data = response.json()
-    assert data['message'] == ''
-    assert data['result'] == expected_result
-=======
-    result = assert_proper_response_with_result(response)
-    assert result == expected_result
->>>>>>> f72be134
+    result = assert_proper_response_with_result(response)
+    assert result == expected_result
 
     # Query again and see that the modified services are returned
     response = requests.get(
         api_url_for(rotkehlchen_api_server, "externalservicesresource"),
     )
-<<<<<<< HEAD
-    assert_proper_response_with_result(response)
-    data = response.json()
-    assert data['message'] == ''
-    assert data['result'] == expected_result
-=======
-    result = assert_proper_response_with_result(response)
-    assert result == expected_result
->>>>>>> f72be134
+    result = assert_proper_response_with_result(response)
+    assert result == expected_result
 
 
 def test_delete_external_service(rotkehlchen_api_server):
@@ -117,15 +78,8 @@
         api_url_for(rotkehlchen_api_server, "externalservicesresource"),
         json=data,
     )
-<<<<<<< HEAD
-    assert_proper_response_with_result(response)
-    data = response.json()
-    assert data['message'] == ''
-    assert data['result'] == expected_result
-=======
-    result = assert_proper_response_with_result(response)
-    assert result == expected_result
->>>>>>> f72be134
+    result = assert_proper_response_with_result(response)
+    assert result == expected_result
 
     # Now try to delete an entry and see the response shows it's deleted
     data = {'services': ['etherscan']}
@@ -134,29 +88,15 @@
         api_url_for(rotkehlchen_api_server, "externalservicesresource"),
         json=data,
     )
-<<<<<<< HEAD
-    assert_proper_response_with_result(response)
-    data = response.json()
-    assert data['message'] == ''
-    assert data['result'] == expected_result
-=======
-    result = assert_proper_response_with_result(response)
-    assert result == expected_result
->>>>>>> f72be134
+    result = assert_proper_response_with_result(response)
+    assert result == expected_result
 
     # Query again and see that the modified services are returned
     response = requests.get(
         api_url_for(rotkehlchen_api_server, "externalservicesresource"),
     )
-<<<<<<< HEAD
-    assert_proper_response_with_result(response)
-    data = response.json()
-    assert data['message'] == ''
-    assert data['result'] == expected_result
-=======
-    result = assert_proper_response_with_result(response)
-    assert result == expected_result
->>>>>>> f72be134
+    result = assert_proper_response_with_result(response)
+    assert result == expected_result
 
     # Now try to delete an existing and a non-existing service to make sure
     # that if the service is not in the DB, deletion is silently ignored
@@ -165,29 +105,15 @@
         api_url_for(rotkehlchen_api_server, "externalservicesresource"),
         json=data,
     )
-<<<<<<< HEAD
-    assert_proper_response_with_result(response)
-    data = response.json()
-    assert data['message'] == ''
-    assert data['result'] == {}
-=======
     result = assert_proper_response_with_result(response)
     assert result == {}
->>>>>>> f72be134
 
     # Query again and see that the modified services are returned
     response = requests.get(
         api_url_for(rotkehlchen_api_server, "externalservicesresource"),
     )
-<<<<<<< HEAD
-    assert_proper_response_with_result(response)
-    data = response.json()
-    assert data['message'] == ''
-    assert data['result'] == {}
-=======
     result = assert_proper_response_with_result(response)
     assert result == {}
->>>>>>> f72be134
 
 
 def test_add_external_services_errors(rotkehlchen_api_server):
