from http import HTTPStatus
from typing import TYPE_CHECKING, Any

import pytest
import requests

from rotkehlchen.tests.utils.api import (
    api_url_for,
    assert_error_response,
    assert_proper_sync_response_with_result,
)

if TYPE_CHECKING:
    from rotkehlchen.api.server import APIServer


EMPTY_RESULT = {
    'blockscout': {'ethereum': None, 'optimism': None, 'polygon_pos': None, 'arbitrum_one': None, 'base': None, 'gnosis': None, 'scroll': None},  # noqa: E501
}


@pytest.mark.parametrize('include_etherscan_key', [False])
@pytest.mark.parametrize('include_cryptocompare_key', [False])
@pytest.mark.parametrize('start_with_valid_premium', [True])  # for monerium
def test_add_get_external_service(rotkehlchen_api_server: 'APIServer') -> None:
    """Tests that adding and retrieving external service credentials works"""
    # With no data an empty response should be returned
    response = requests.get(
        api_url_for(rotkehlchen_api_server, 'externalservicesresource'),
    )
    result = assert_proper_sync_response_with_result(response)
    assert result == EMPTY_RESULT

    # Now add some data and see that the response shows they are added
    expected_result: dict[str, Any] = {
        'etherscan': {'api_key': 'key1'},
        **EMPTY_RESULT,
        'cryptocompare': {'api_key': 'key2'},
        'monerium': {'username': 'Ben', 'password': 'supersafepassword'},
    }
    data = {'services': [
        {'name': 'etherscan', 'api_key': 'key1'},
        {'name': 'cryptocompare', 'api_key': 'key2'},
        {'name': 'monerium', 'username': 'Ben', 'password': 'supersafepassword'},
    ]}
    response = requests.put(
        api_url_for(rotkehlchen_api_server, 'externalservicesresource'),
        json=data,
    )
    result = assert_proper_sync_response_with_result(response)
    assert result == expected_result

    # Query again and see that the newly added services are returned
    response = requests.get(
        api_url_for(rotkehlchen_api_server, 'externalservicesresource'),
    )
    result = assert_proper_sync_response_with_result(response)
    assert result == expected_result

    # Test that we can replace a value of an already existing service
    new_key = 'new_key'
    expected_result['cryptocompare']['api_key'] = new_key
    data = {'services': [{'name': 'cryptocompare', 'api_key': new_key}]}
    response = requests.put(
        api_url_for(rotkehlchen_api_server, 'externalservicesresource'),
        json=data,
    )
    result = assert_proper_sync_response_with_result(response)
    assert result == expected_result

    # Query again and see that the modified services are returned
    response = requests.get(
        api_url_for(rotkehlchen_api_server, 'externalservicesresource'),
    )
    result = assert_proper_sync_response_with_result(response)
    assert result == expected_result


@pytest.mark.parametrize('include_etherscan_key', [False])
def test_delete_external_service(rotkehlchen_api_server: 'APIServer') -> None:
    """Tests that delete external service credentials works"""
    # Add some data and see that the response shows they are added
    expected_result: dict[str, Any] = {
        'etherscan':  {'api_key': 'key1'},
<<<<<<< HEAD
        'blockscout': {'ethereum': None, 'optimism': None, 'polygon_pos': None, 'arbitrum_one': None, 'base': None, 'gnosis': None},  # noqa: E501
=======
        **EMPTY_RESULT,
>>>>>>> 37d2e113
        'cryptocompare': {'api_key': 'key2'},
    }
    response = requests.put(
        api_url_for(rotkehlchen_api_server, 'externalservicesresource'),
        json={'services': [
            {'name': 'etherscan', 'api_key': 'key1'},
            {'name': 'cryptocompare', 'api_key': 'key2'},
        ]},
    )
    result = assert_proper_sync_response_with_result(response)
    assert result == expected_result

    expected_result.pop('etherscan')
    # Now try to delete an entry and see the response shows it's deleted
    response = requests.delete(
        api_url_for(rotkehlchen_api_server, 'externalservicesresource'),
        json={'services': ['etherscan']},
    )
    result = assert_proper_sync_response_with_result(response)
    assert result == expected_result

    # Query again and see that the modified services are returned
    response = requests.get(
        api_url_for(rotkehlchen_api_server, 'externalservicesresource'),
    )
    result = assert_proper_sync_response_with_result(response)
    assert result == expected_result

    # Now try to delete an existing and a non-existing service to make sure
    # that if the service is not in the DB, deletion is silently ignored
    response = requests.delete(
        api_url_for(rotkehlchen_api_server, 'externalservicesresource'),
        json={'services': ['etherscan', 'cryptocompare']},
    )
    result = assert_proper_sync_response_with_result(response)
    assert result == EMPTY_RESULT

    # Query again and see that the modified services are returned
    response = requests.get(
        api_url_for(rotkehlchen_api_server, 'externalservicesresource'),
    )
    result = assert_proper_sync_response_with_result(response)
    assert result == EMPTY_RESULT


def test_add_external_services_errors(rotkehlchen_api_server: 'APIServer') -> None:
    """Tests that errors at adding external service credentials are handled properly"""
    # Missing data
    response = requests.put(
        api_url_for(rotkehlchen_api_server, 'externalservicesresource'),
    )
    assert_error_response(
        response=response,
        contained_in_msg='services": ["Missing data for required field.',
        status_code=HTTPStatus.BAD_REQUEST,
    )

    # invalid type for services
    response = requests.put(
        api_url_for(rotkehlchen_api_server, 'externalservicesresource'),
        json={'services': 'foo'},
    )
    assert_error_response(
        response=response,
        contained_in_msg='"services": ["Not a valid list."',
        status_code=HTTPStatus.BAD_REQUEST,
    )

    # invalid type for services list element
    response = requests.put(
        api_url_for(rotkehlchen_api_server, 'externalservicesresource'),
        json={'services': ['foo']},
    )
    assert_error_response(
        response=response,
        contained_in_msg='services": {"0": {"_schema": ["Invalid input type',
        status_code=HTTPStatus.BAD_REQUEST,
    )

    # Missing api_key entry
    response = requests.put(
        api_url_for(rotkehlchen_api_server, 'externalservicesresource'),
        json={'services': [{'name': 'etherscan'}]},
    )
    assert_error_response(
        response=response,
        contained_in_msg='"api_key": ["an api key is needed for etherscan"',
        status_code=HTTPStatus.BAD_REQUEST,
    )

    # Missing name entry
    response = requests.put(
        api_url_for(rotkehlchen_api_server, 'externalservicesresource'),
        json={'services': [{'api_key': 'goookey'}]},
    )
    assert_error_response(
        response=response,
        contained_in_msg='"name": ["Missing data for required field."',
        status_code=HTTPStatus.BAD_REQUEST,
    )

    # Unsupported service name
    response = requests.put(
        api_url_for(rotkehlchen_api_server, 'externalservicesresource'),
        json={'services': [{'name': 'unknown', 'api_key': 'goookey'}]},
    )
    assert_error_response(
        response=response,
        contained_in_msg='Failed to deserialize ExternalService value unknown',
        status_code=HTTPStatus.BAD_REQUEST,
    )

    # Invalid type for service name
    response = requests.put(
        api_url_for(rotkehlchen_api_server, 'externalservicesresource'),
        json={'services': [{'name': 23.2, 'api_key': 'goookey'}]},
    )
    assert_error_response(
        response=response,
        contained_in_msg='Failed to deserialize ExternalService value from non string value: 23.2',
        status_code=HTTPStatus.BAD_REQUEST,
    )

    # Invalid type for api_key
    response = requests.put(
        api_url_for(rotkehlchen_api_server, 'externalservicesresource'),
        json={'services': [{'name': 'etherscan', 'api_key': 53.2}]},
    )
    assert_error_response(
        response=response,
        contained_in_msg='"api_key": ["Not a valid string."',
        status_code=HTTPStatus.BAD_REQUEST,
    )

    # monerium without username
    response = requests.put(
        api_url_for(rotkehlchen_api_server, 'externalservicesresource'),
        json={'services': [{'name': 'monerium', 'api_key': 'aaa'}]},
    )
    assert_error_response(
        response=response,
        contained_in_msg='monerium needs a username and password"',
        status_code=HTTPStatus.BAD_REQUEST,
    )

    # monerium without password
    response = requests.put(
        api_url_for(rotkehlchen_api_server, 'externalservicesresource'),
        json={'services': [{'name': 'monerium', 'username': 'Ben'}]},
    )
    assert_error_response(
        response=response,
        contained_in_msg='monerium needs a username and password"',
        status_code=HTTPStatus.BAD_REQUEST,
    )

    # monerium without premium
    rotkehlchen_api_server.rest_api.rotkehlchen.premium = None
    response = requests.put(
        api_url_for(rotkehlchen_api_server, 'externalservicesresource'),
        json={'services': [{'name': 'monerium', 'username': 'Ben', 'password': 'secure'}]},
    )
    assert_error_response(
        response=response,
        contained_in_msg='You can only use monerium with rotki premium',
        status_code=HTTPStatus.FORBIDDEN,
    )


def test_remove_external_services_errors(rotkehlchen_api_server: 'APIServer') -> None:
    """Tests that errors at removing external service credentials are handled properly"""
    # Missing data
    response = requests.delete(
        api_url_for(rotkehlchen_api_server, 'externalservicesresource'),
    )
    assert_error_response(
        response=response,
        contained_in_msg='services": ["Missing data for required field.',
        status_code=HTTPStatus.BAD_REQUEST,
    )

    # Wrong type for services
    response = requests.delete(
        api_url_for(rotkehlchen_api_server, 'externalservicesresource'),
        json={'services': 23.5},
    )
    assert_error_response(
        response=response,
        contained_in_msg='"services": ["Not a valid list.',
        status_code=HTTPStatus.BAD_REQUEST,
    )

    # Wrong type for services list element
    response = requests.delete(
        api_url_for(rotkehlchen_api_server, 'externalservicesresource'),
        json={'services': [55]},
    )
    assert_error_response(
        response=response,
        contained_in_msg='Failed to deserialize ExternalService value from non string value: 55',
        status_code=HTTPStatus.BAD_REQUEST,
    )

    # Unsupported service name in the list
    response = requests.delete(
        api_url_for(rotkehlchen_api_server, 'externalservicesresource'),
        json={'services': ['unknown', 'etherscan']},
    )
    assert_error_response(
        response=response,
        contained_in_msg='Failed to deserialize ExternalService value unknown',
        status_code=HTTPStatus.BAD_REQUEST,
    )<|MERGE_RESOLUTION|>--- conflicted
+++ resolved
@@ -81,12 +81,8 @@
     """Tests that delete external service credentials works"""
     # Add some data and see that the response shows they are added
     expected_result: dict[str, Any] = {
-        'etherscan':  {'api_key': 'key1'},
-<<<<<<< HEAD
-        'blockscout': {'ethereum': None, 'optimism': None, 'polygon_pos': None, 'arbitrum_one': None, 'base': None, 'gnosis': None},  # noqa: E501
-=======
+        'etherscan': {'api_key': 'key1'},
         **EMPTY_RESULT,
->>>>>>> 37d2e113
         'cryptocompare': {'api_key': 'key2'},
     }
     response = requests.put(
