--- conflicted
+++ resolved
@@ -1,15 +1,11 @@
 import pytest
 import requests
 
-<<<<<<< HEAD
-from rotkehlchen.tests.utils.api import api_url_for, assert_proper_response, assert_proper_response_with_result
-=======
 from rotkehlchen.tests.utils.api import (
     api_url_for,
     assert_proper_response,
     assert_proper_response_with_result,
 )
->>>>>>> f72be134
 from rotkehlchen.tests.utils.history import mock_history_processing_and_exchanges
 from rotkehlchen.typing import Location
 
@@ -25,23 +21,15 @@
     with setup.polo_patch:
         response = requests.get(
             api_url_for(rotkehlchen_api_server_with_exchanges, "tradesresource"))
-    assert_proper_response_with_result(response)
+    assert_proper_response(response)
 
     # and now query for the messages
     response = requests.get(
         api_url_for(rotkehlchen_api_server_with_exchanges, "messagesresource"),
     )
-<<<<<<< HEAD
-    assert_proper_response_with_result(response)
-    data = response.json()
-    assert data['message'] == ''
-    errors = data['result']['errors']
-    warnings = data['result']['warnings']
-=======
     result = assert_proper_response_with_result(response)
     errors = result['errors']
     warnings = result['warnings']
->>>>>>> f72be134
     assert len(errors) == 0
     assert len(warnings) == 2
     assert warnings[0] == 'Found poloniex trade with unknown asset NOEXISTINGASSET. Ignoring it.'
@@ -52,16 +40,8 @@
     response = requests.get(
         api_url_for(rotkehlchen_api_server_with_exchanges, "messagesresource"),
     )
-<<<<<<< HEAD
-    assert_proper_response_with_result(response)
-    data = response.json()
-    assert data['message'] == ''
-    errors = data['result']['errors']
-    warnings = data['result']['warnings']
-=======
     result = assert_proper_response_with_result(response)
     errors = result['errors']
     warnings = result['warnings']
->>>>>>> f72be134
     assert len(errors) == 0
     assert len(warnings) == 0