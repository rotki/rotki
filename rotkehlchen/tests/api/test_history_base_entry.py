--- conflicted
+++ resolved
@@ -1032,31 +1032,21 @@
         assert len(events := db.get_history_events_internal(
             cursor=cursor,
             filter_query=HistoryEventFilterQuery.make(),
-<<<<<<< HEAD
             aggregate_by_group_ids=False,
-        )) == 8  # spend/receive (2) from first swap, and spend/receive/fee (3) from the second and third  # noqa: E501
-=======
-            group_by_event_ids=False,
         )) == 9  # spend/receive (2) from first swap, spend/receive/fee (3) from the second and spend/receive/fee/fee (4) from the third  # noqa: E501
->>>>>>> 7342c4ad
 
     # Edit the group identifier of the first entry and add a fee
     entry = entries[0].copy()
-<<<<<<< HEAD
-    entry['fee_amount'], entry['fee_asset'], entry['group_identifier'], entry['user_notes'] = '0.1', 'USD', 'test_id', ['Note1', 'Note2', 'Note3']  # noqa: E501
-    requests.patch(api_url_for(rotkehlchen_api_server, 'historyeventresource'), json=entry)
-=======
     entry.pop('identifier')
     entry['identifiers'] = [
         event.identifier for event in events
         if event.timestamp == swap1_timestamp
     ]
-    entry['fees'], entry['event_identifier'], entry['user_notes'] = [{'amount': '0.1', 'asset': 'USD'}, {'amount': '0.01', 'asset': 'ETH'}], 'test_id', ['Note1', 'Note2', 'Note3', 'Note4']  # noqa: E501
+    entry['fees'], entry['group_identifier'], entry['user_notes'] = [{'amount': '0.1', 'asset': 'USD'}, {'amount': '0.01', 'asset': 'ETH'}], 'test_id', ['Note1', 'Note2', 'Note3', 'Note4']  # noqa: E501
     assert_proper_sync_response_with_result(requests.patch(
         api_url_for(rotkehlchen_api_server, 'historyeventresource'),
         json=entry,
     ))
->>>>>>> 7342c4ad
     with rotki.data.db.conn.read_ctx() as cursor:
         assert (events := db.get_history_events_internal(
             cursor=cursor,
@@ -1098,7 +1088,7 @@
             asset=A_ETH,
             amount=FVal('0.01'),
             notes='Note4',
-            event_identifier='test_id',
+            group_identifier='test_id',
             sequence_index=3,
         ), SwapEvent(
             identifier=3,
@@ -1144,11 +1134,7 @@
             amount=FVal('0.02'),
             notes='Example note',
             extra_data={'reference': 'TRADE3'},
-<<<<<<< HEAD
-            group_identifier=create_group_identifier_from_unique_id(
-=======
-            event_identifier=(trade3_identifier := create_event_identifier_from_unique_id(
->>>>>>> 7342c4ad
+            group_identifier=(trade3_identifier := create_group_identifier_from_unique_id(
                 location=Location.COINBASE,
                 unique_id='TRADE3',
             )),
@@ -1160,14 +1146,7 @@
             asset=A_USD,
             amount=FVal('200'),
             notes='Second note',
-<<<<<<< HEAD
-            group_identifier=create_group_identifier_from_unique_id(
-                location=Location.COINBASE,
-                unique_id='TRADE3',
-            ),
-=======
-            event_identifier=trade3_identifier,
->>>>>>> 7342c4ad
+            group_identifier=trade3_identifier,
         ), SwapEvent(
             identifier=8,
             timestamp=trade3_timestamp,
@@ -1175,14 +1154,8 @@
             event_subtype=HistoryEventSubType.FEE,
             asset=A_ETH,
             amount=FVal('0.000044'),
-<<<<<<< HEAD
-            group_identifier=create_group_identifier_from_unique_id(
-                location=Location.COINBASE,
-                unique_id='TRADE3',
-            ),
-=======
             notes='Third note',
-            event_identifier=trade3_identifier,
+            group_identifier=trade3_identifier,
         ), SwapEvent(
             identifier=9,
             timestamp=trade3_timestamp,
@@ -1192,8 +1165,7 @@
             amount=FVal('0.5'),
             notes='Fourth note',
             sequence_index=3,
-            event_identifier=trade3_identifier,
->>>>>>> 7342c4ad
+            group_identifier=trade3_identifier,
         )]
 
     # Check event serialization.
@@ -1217,7 +1189,7 @@
     # Check that a swap with multiple fees has the accounting rule status set properly,
     result = assert_proper_sync_response_with_result(requests.post(
         api_url_for(rotkehlchen_api_server, 'historyeventresource'),
-        json={'event_identifiers': ['test_id']},
+        json={'group_identifiers': ['test_id']},
     ))
     assert len(result['entries']) == 4
     assert all(
