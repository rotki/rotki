--- conflicted
+++ resolved
@@ -3,10 +3,10 @@
 from rotkehlchen.accounting.mixins.event import AccountingEventType
 from rotkehlchen.chain.evm.decoding.constants import CPT_GAS
 from rotkehlchen.history.events.structures.types import (
-    EventCategory,
-    EventCategoryDetails,
-    HistoryEventSubType,
-    HistoryEventType,
+                                                         EventCategory,
+                                                         EventCategoryDetails,
+                                                         HistoryEventSubType,
+                                                         HistoryEventType,
 )
 
 FREE_PNL_EVENTS_LIMIT: Final = 1000
@@ -16,79 +16,6 @@
 
 EVENT_CATEGORY_MAPPINGS = {  # possible combinations of types and subtypes mapped to their event category  # noqa: E501
     HistoryEventType.INFORMATIONAL: {
-<<<<<<< HEAD
-        HistoryEventSubType.NONE: EventCategory.INFORMATIONAL,
-        HistoryEventSubType.GOVERNANCE: EventCategory.GOVERNANCE,
-        HistoryEventSubType.REMOVE_ASSET: EventCategory.INFORMATIONAL,
-        HistoryEventSubType.PLACE_ORDER: EventCategory.PLACE_ORDER,
-        HistoryEventSubType.CREATE: EventCategory.CREATE_PROJECT,
-        HistoryEventSubType.UPDATE: EventCategory.UPDATE_PROJECT,
-        HistoryEventSubType.APPLY: EventCategory.APPLY,
-        HistoryEventSubType.APPROVE: EventCategory.APPROVAL,
-        HistoryEventSubType.ATTEST: EventCategory.ATTEST,
-    }, HistoryEventType.RECEIVE: {
-        HistoryEventSubType.REWARD: EventCategory.CLAIM_REWARD,
-        HistoryEventSubType.RECEIVE_WRAPPED: EventCategory.RECEIVE,
-        HistoryEventSubType.GENERATE_DEBT: EventCategory.BORROW,
-        HistoryEventSubType.RETURN_WRAPPED: EventCategory.RECEIVE,
-        HistoryEventSubType.AIRDROP: EventCategory.AIRDROP,
-        HistoryEventSubType.DONATE: EventCategory.RECEIVE_DONATION,
-        HistoryEventSubType.NONE: EventCategory.RECEIVE,
-        HistoryEventSubType.LIQUIDATE: EventCategory.LIQUIDATION_REWARD,
-        HistoryEventSubType.PAYMENT: EventCategory.RECEIVE_PAYMENT,
-        HistoryEventSubType.GRANT: EventCategory.RECEIVE_GRANT,
-        HistoryEventSubType.INTEREST: EventCategory.INTEREST,
-    }, HistoryEventType.DEPOSIT: {
-        HistoryEventSubType.DEPOSIT_ASSET: EventCategory.DEPOSIT,
-        HistoryEventSubType.BRIDGE: EventCategory.BRIDGE_DEPOSIT,
-        HistoryEventSubType.PLACE_ORDER: EventCategory.DEPOSIT,
-        HistoryEventSubType.FEE: EventCategory.FEE,
-    }, HistoryEventType.SPEND: {
-        HistoryEventSubType.RETURN_WRAPPED: EventCategory.SEND,
-        HistoryEventSubType.LIQUIDATE: EventCategory.LIQUIDATION_LOSS,
-        HistoryEventSubType.PAYBACK_DEBT: EventCategory.REPAY,
-        HistoryEventSubType.FEE: EventCategory.FEE,
-        HistoryEventSubType.DONATE: EventCategory.DONATE,
-        HistoryEventSubType.PAYMENT: EventCategory.PAY,
-        HistoryEventSubType.NONE: EventCategory.SEND,
-    }, HistoryEventType.WITHDRAWAL: {
-        HistoryEventSubType.REMOVE_ASSET: EventCategory.WITHDRAW,
-        HistoryEventSubType.BRIDGE: EventCategory.BRIDGE_WITHDRAWAL,
-        HistoryEventSubType.CANCEL_ORDER: EventCategory.CANCEL_ORDER,
-        HistoryEventSubType.REFUND: EventCategory.REFUND,
-        HistoryEventSubType.GENERATE_DEBT: EventCategory.BORROW,
-        HistoryEventSubType.FEE: EventCategory.FEE,
-    }, HistoryEventType.TRADE: {
-        HistoryEventSubType.SPEND: EventCategory.SWAP_OUT,
-        HistoryEventSubType.RECEIVE: EventCategory.SWAP_IN,
-        HistoryEventSubType.NONE: EventCategory.INFORMATIONAL,
-        HistoryEventSubType.FEE: EventCategory.FEE,
-    }, HistoryEventType.RENEW: {
-        HistoryEventSubType.NONE: EventCategory.RENEW,
-    }, HistoryEventType.STAKING: {
-        HistoryEventSubType.DEPOSIT_ASSET: EventCategory.STAKE_DEPOSIT,
-        HistoryEventSubType.REWARD: EventCategory.STAKING_REWARD,
-        HistoryEventSubType.REMOVE_ASSET: EventCategory.UNSTAKE,
-        HistoryEventSubType.BLOCK_PRODUCTION: EventCategory.CREATE_BLOCK,
-        HistoryEventSubType.MEV_REWARD: EventCategory.MEV_REWARD,
-        HistoryEventSubType.FEE: EventCategory.FEE,
-    }, HistoryEventType.TRANSFER: {
-        HistoryEventSubType.DONATE: EventCategory.DONATE,
-        HistoryEventSubType.NONE: EventCategory.TRANSFER,
-        HistoryEventSubType.FEE: EventCategory.FEE,
-    }, HistoryEventType.ADJUSTMENT: {
-        HistoryEventSubType.SPEND: EventCategory.SEND,
-        HistoryEventSubType.RECEIVE: EventCategory.RECEIVE,
-    }, HistoryEventType.DEPLOY: {
-        HistoryEventSubType.NONE: EventCategory.DEPLOY,
-        HistoryEventSubType.SPEND: EventCategory.DEPLOY_WITH_SPEND,
-        HistoryEventSubType.NFT: EventCategory.DEPLOY,
-    }, HistoryEventType.MIGRATE: {
-        HistoryEventSubType.SPEND: EventCategory.MIGRATE_OUT,
-        HistoryEventSubType.RECEIVE: EventCategory.MIGRATE_IN,
-    }, HistoryEventType.FAIL: {
-        HistoryEventSubType.FEE: EventCategory.FAIL,
-=======
         HistoryEventSubType.NONE: {DEFAULT: EventCategory.INFORMATIONAL},
         HistoryEventSubType.GOVERNANCE: {DEFAULT: EventCategory.GOVERNANCE},
         HistoryEventSubType.REMOVE_ASSET: {DEFAULT: EventCategory.INFORMATIONAL},
@@ -110,6 +37,7 @@
         HistoryEventSubType.LIQUIDATE: {DEFAULT: EventCategory.LIQUIDATION_REWARD},
         HistoryEventSubType.PAYMENT: {DEFAULT: EventCategory.RECEIVE_PAYMENT},
         HistoryEventSubType.GRANT: {DEFAULT: EventCategory.RECEIVE_GRANT},
+        HistoryEventSubType.INTEREST: {DEFAULT: EventCategory.INTEREST},
     },
     HistoryEventType.DEPOSIT: {
         HistoryEventSubType.DEPOSIT_ASSET: {
@@ -174,7 +102,9 @@
     HistoryEventType.MIGRATE: {
         HistoryEventSubType.SPEND: {DEFAULT: EventCategory.MIGRATE_OUT},
         HistoryEventSubType.RECEIVE: {DEFAULT: EventCategory.MIGRATE_IN},
->>>>>>> be8cfecb
+    },
+    HistoryEventType.FAIL: {
+        HistoryEventSubType.FEE: {DEFAULT: EventCategory.FAIL},
     },
 }
 
