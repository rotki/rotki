--- conflicted
+++ resolved
@@ -1143,13 +1143,8 @@
         fees = fields.List(fields.Nested(AssetAmountSchema), required=False, load_default=[])
         location_label = EmptyAsNoneStringField(required=False, load_default=None)
         unique_id = EmptyAsNoneStringField(required=False, load_default=None)
-<<<<<<< HEAD
-        user_notes = fields.List(EmptyAsNoneStringField(), required=False, load_default=[], validate=validate.Length(min=2, max=3))  # noqa: E501
+        user_notes = fields.List(EmptyAsNoneStringField(), required=False, load_default=[], validate=validate.Length(min=2))  # noqa: E501
         group_identifier = EmptyAsNoneStringField(required=False, load_default=None)
-=======
-        user_notes = fields.List(EmptyAsNoneStringField(), required=False, load_default=[], validate=validate.Length(min=2))  # noqa: E501
-        event_identifier = EmptyAsNoneStringField(required=False, load_default=None)
->>>>>>> 7342c4ad
 
         @post_load
         def make_history_base_entry(self, data: dict[str, Any], **_kwargs: Any) -> dict[str, Any]:
@@ -1209,25 +1204,9 @@
                 location_label=data['location_label'],
                 spend_notes=spend_notes,
                 receive_notes=receive_notes,
-<<<<<<< HEAD
-                fee_notes=fee_notes,
-                identifier=data.get('identifier'),
+                identifier=spend_identifier,
                 group_identifier=group_identifier,
-                receive_identifier=context_schema.get_grouped_event_identifier(
-                    data=data,
-                    subtype=HistoryEventSubType.RECEIVE,
-                    sequence_index_offset=1,
-                ),
-                fee_identifier=context_schema.get_grouped_event_identifier(
-                    data=data,
-                    subtype=HistoryEventSubType.FEE,
-                    sequence_index_offset=2,
-                ),
-=======
-                identifier=spend_identifier,
-                event_identifier=event_identifier,
                 receive_identifier=receive_identifier,
->>>>>>> 7342c4ad
                 extra_data=extra_data,
             )
             return (
