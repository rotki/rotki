--- conflicted
+++ resolved
@@ -2215,12 +2215,8 @@
 
 
 class Eth2ValidatorPutSchema(Eth2ValidatorSchema):
-<<<<<<< HEAD
     async_query = fields.Boolean(load_default=False)
-=======
-    async_query = fields.Boolean(load_default=False)
 
 
 class StatisticsNetValueSchema(Schema):
-    include_nfts = fields.Boolean(load_default=True)
->>>>>>> 40f50de8
+    include_nfts = fields.Boolean(load_default=True)