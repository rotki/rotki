--- conflicted
+++ resolved
@@ -345,20 +345,18 @@
             action='getblocknobytime',
             query_args={'timestamp': ts, 'closest': closest},
         )
-<<<<<<< HEAD
-=======
 
         if isinstance(response, int):
-            blocknumber = response
-        elif (blocknumber := response.get('blockNumber')) is None:  # type: ignore  # response can only be dict here
+            return response
+
+        elif (blocknumber := response.get('blockNumber')) is None:
             raise RemoteError(
                 f'Invalid block number response from blockscout for {ts}: {response}',
             )
 
->>>>>>> 0fca526c
         try:
             return deserialize_int(
-                value=response.get('blockNumber'),
+                value=blocknumber,
                 location='blockscout blocknumber query',
             )
         except DeserializationError as e:
