import json
import logging
from abc import ABC
from enum import Enum, auto
from http import HTTPStatus
from json.decoder import JSONDecodeError
from typing import TYPE_CHECKING, Any, Final, Literal, overload

import gevent
import requests
from pysqlcipher3 import dbapi2 as sqlcipher

from rotkehlchen.chain.evm.l2_with_l1_fees.types import L2ChainIdsWithL1FeesType
from rotkehlchen.chain.structures import TimestampOrBlockRange
from rotkehlchen.db.cache import DBCacheDynamic
from rotkehlchen.db.history_events import DBHistoryEvents
from rotkehlchen.db.settings import CachedSettings
from rotkehlchen.errors.misc import RemoteError
from rotkehlchen.errors.serialization import DeserializationError
from rotkehlchen.externalapis.etherscan_like import EtherscanLikeApi
from rotkehlchen.externalapis.interface import ExternalServiceWithRecommendedApiKey
from rotkehlchen.externalapis.utils import get_earliest_ts
from rotkehlchen.history.events.structures.eth2 import EthWithdrawalEvent
from rotkehlchen.logging import RotkehlchenLogsAdapter
from rotkehlchen.serialization.deserialize import (
    deserialize_fval,
    deserialize_int_from_str,
    deserialize_timestamp,
)
from rotkehlchen.types import (
    SUPPORTED_CHAIN_IDS,
    ApiKey,
    ChainID,
    ChecksumEvmAddress,
    EVMTxHash,
    ExternalService,
    Timestamp,
    deserialize_evm_tx_hash,
)
from rotkehlchen.utils.misc import from_gwei, hexstr_to_int, set_user_agent, ts_sec_to_ms
from rotkehlchen.utils.network import create_session
from rotkehlchen.utils.serialization import jsonloads_dict

if TYPE_CHECKING:
    from rotkehlchen.db.dbhandler import DBHandler
    from rotkehlchen.user_messages import MessagesAggregator

ETHERSCAN_PAGINATION_LIMIT: Final = 10000

logger = logging.getLogger(__name__)
log = RotkehlchenLogsAdapter(logger)


class HasChainActivity(Enum):
    """
    Classify the type of transaction first found in blockscout/etherscan.
    TRANSACTIONS means that the endpoint for transactions/internal transactions
    had entries, TOKENS means that the tokens endpoint had entries, BALANCE means
    that the address has a non-zero native asset balance and NONE means that no
    activity was found."""
    TRANSACTIONS = auto()
    TOKENS = auto()
    BALANCE = auto()
    NONE = auto()


ROTKI_PACKAGED_KEY: Final = 'W9CEV6QB9NIPUEHD6KNEYM4PDX6KBPRVVR'


class Etherscan(ExternalServiceWithRecommendedApiKey, EtherscanLikeApi, ABC):
    """Base class for all Etherscan implementations"""
    def __init__(
            self,
            database: 'DBHandler',
            msg_aggregator: 'MessagesAggregator',
    ) -> None:
        ExternalServiceWithRecommendedApiKey.__init__(
            self,
            database=database,
            service_name=ExternalService.ETHERSCAN,
        )
        EtherscanLikeApi.__init__(
            self,
            database=database,
            msg_aggregator=msg_aggregator,
            pagination_limit=ETHERSCAN_PAGINATION_LIMIT,
            name='Etherscan',
        )
        self.session = create_session()
        set_user_agent(self.session)
        self.api_url = 'https://api.etherscan.io/v2/api'

    @overload  # type: ignore[override]
    def _query(
            self,
            chain_id: SUPPORTED_CHAIN_IDS,
            module: str,
            action: Literal[
                'balancemulti',
                'txlist',
                'txlistinternal',
                'tokentx',
                'getLogs',
                'txsBeaconWithdrawal',
            ],
            options: dict[str, Any] | None = None,
            timeout: tuple[int, int] | None = None,
    ) -> list[dict[str, Any]]:
        ...

    @overload
    def _query(
            self,
            chain_id: SUPPORTED_CHAIN_IDS,
            module: str,
            action: Literal[
                'eth_getTransactionReceipt',
                'eth_getTransactionByHash',
            ],
            options: dict[str, Any] | None = None,
            timeout: tuple[int, int] | None = None,
    ) -> dict[str, Any] | None:
        ...

    @overload
    def _query(
            self,
            chain_id: SUPPORTED_CHAIN_IDS,
            module: str,
            action: Literal[
                'getcontractcreation',
            ],
            options: dict[str, Any] | None = None,
            timeout: tuple[int, int] | None = None,
    ) -> list[dict[str, Any]] | None:
        ...

    @overload
    def _query(
            self,
            chain_id: SUPPORTED_CHAIN_IDS,
            module: str,
            action: Literal[
                'getabi',
            ],
            options: dict[str, Any] | None = None,
            timeout: tuple[int, int] | None = None,
    ) -> str | None:
        ...

    @overload
    def _query(
            self,
            chain_id: SUPPORTED_CHAIN_IDS,
            module: str,
            action: Literal[
                'eth_getBlockByNumber',
            ],
            options: dict[str, Any] | None = None,
            timeout: tuple[int, int] | None = None,
    ) -> dict[str, Any]:
        ...

    @overload
    def _query(
            self,
            chain_id: SUPPORTED_CHAIN_IDS,
            module: str,
            action: Literal[
                'balance',
                'tokenbalance',
                'eth_blockNumber',
                'eth_getCode',
                'eth_call',
                'getblocknobytime',
            ],
            options: dict[str, Any] | None = None,
            timeout: tuple[int, int] | None = None,
    ) -> str:
        ...

    def _query(
            self,
            chain_id: SUPPORTED_CHAIN_IDS,
            module: str,
            action: str,
            options: dict[str, Any] | None = None,
            timeout: tuple[int, int] | None = None,
    ) -> list[dict[str, Any]] | str | int | dict[str, Any] | None:
        """Queries etherscan

        None is a valid result for this function when the requested information doesn't exist.
        Happens when asking for the code of a contract, transaction by hash, receipt...

        May raise:
        - RemoteError if there are any problems with reaching Etherscan or if
        an unexpected response is returned. Also in the case of exhausting the backoff time.
        """
        result = None
        if (api_key := self._get_api_key()) is None:
            api_key = ApiKey(ROTKI_PACKAGED_KEY)
            log.debug('Using default etherscan key')

        params = {
            'module': module,
            'action': action, 'apikey': api_key,
            'chainid': str(chain_id.serialize()),
        }
        if options:
            params.update(options)

        backoff = 1
        cached_settings = CachedSettings()
        timeout = timeout or cached_settings.get_timeout_tuple()
        backoff_limit = cached_settings.get_query_retry_limit()  # max time spent trying to get a response from etherscan in case of rate limits  # noqa: E501
        response = None
        while backoff < backoff_limit:
            log.debug(f'Querying etherscan for {chain_id}: {self.api_url} with params: {params}')
            try:
                response = self.session.get(url=self.api_url, params=params, timeout=timeout)
            except requests.exceptions.RequestException as e:
                raise RemoteError(f'Etherscan API request failed due to {e!s}') from e

            if response.status_code == HTTPStatus.TOO_MANY_REQUESTS:
                if backoff >= backoff_limit:
                    raise RemoteError(
                        'Getting Etherscan too many requests error '
                        f'even after we incrementally backed off while querying {chain_id}',
                    )

                log.debug(
                    f'Got too many requests error from {chain_id} etherscan. Will '
                    f'backoff for {backoff} seconds.',
                )
                gevent.sleep(backoff)
                backoff *= 2
                continue

            if response.status_code != 200:
                raise RemoteError(
                    f'Etherscan API request {response.url} failed '
                    f'with HTTP status code {response.status_code} and text '
                    f'{response.text}',
                )

            try:
                json_ret = jsonloads_dict(response.text)
            except JSONDecodeError as e:
                raise RemoteError(
                    f'Etherscan API request {response.url} returned invalid '
                    f'JSON response: {response.text}',
                ) from e

            try:
                if (result := json_ret.get('result')) is None:
                    if action in {'eth_getTransactionByHash', 'eth_getTransactionReceipt', 'getcontractcreation'}:  # noqa: E501
                        return None

                    raise RemoteError(
                        f'Unexpected format of Etherscan response for request {response.url}. '
                        f'Missing a result in response. Response was: {response.text}',
                    )

                # successful proxy calls do not include a status
                status = int(json_ret.get('status', 1))

                if status != 1:
                    if status == 0:
                        if result == 'Contract source code not verified':
                            return None
                        if json_ret.get('message', '') == 'NOTOK':
                            if result.startswith((
                                'Max calls per sec rate',  # short-term rate limit (5 seconds)
                                'Max rate limit reached',  # different variant of the message above
                                'Free API access is temporarily unavailable',  # free tier apikey blocked during high load periods  # noqa: E501
                            )):
                                log.debug(
                                    f'Got response: {response.text} from etherscan while '
                                    f'querying chain {chain_id}. Will backoff for {backoff} seconds.',  # noqa: E501
                                )
                                gevent.sleep(backoff)
                                backoff *= 2
                                continue

                            elif result.startswith('Max daily'):
                                raise RemoteError('Etherscan max daily rate limit reached.')

                    transaction_endpoint_and_none_found = (
                        status == 0 and
                        json_ret['message'] == 'No transactions found' and
                        action in {'txlist', 'txlistinternal', 'tokentx', 'txsBeaconWithdrawal'}
                    )
                    logs_endpoint_and_none_found = (
                        status == 0 and
                        json_ret['message'] == 'No records found' and
                        'getLogs' in action
                    )
                    if transaction_endpoint_and_none_found or logs_endpoint_and_none_found:
                        return []

                    # else
                    raise RemoteError(f'{chain_id} Etherscan returned error response: {json_ret}')
            except KeyError as e:
                raise RemoteError(
                    f'Unexpected format of {chain_id} Etherscan response for request {response.url}. '  # noqa: E501
                    f'Missing key entry for {e!s}. Response was: {response.text}',
                ) from e

            # success, break out of the loop and return result
            return result

        # will only run if we get out of the loop due to backoff limit
        assert response is not None, 'This loop always runs at least once and response is not None'
        msg = (
            f'{chain_id} etherscan API request to {response.url} failed due to backing'
            ' off for more than the backoff limit'
        )
        log.error(msg)
        raise RemoteError(msg)

<<<<<<< HEAD
    def _process_timestamp_or_blockrange(self, chain_id: SUPPORTED_CHAIN_IDS, period: TimestampOrBlockRange, options: dict[str, Any]) -> dict[str, Any]:  # noqa: E501
        """Process TimestampOrBlockRange and populate call options"""
        if period.range_type == 'blocks':
            from_block = period.from_value
            to_block = period.to_value
        else:  # timestamps
            from_block = self.get_blocknumber_by_time(
                chain_id=chain_id,
                ts=period.from_value,  # type: ignore
                closest='before',
            )
            to_block = self.get_blocknumber_by_time(
                chain_id=chain_id,
                ts=period.to_value,  # type: ignore
                closest='before',
            )

        options['startBlock'] = str(from_block)
        options['endBlock'] = str(to_block)
        return options

    def _maybe_paginate(self, result: list[dict[str, Any]], options: dict[str, Any]) -> dict[str, Any] | None:  # noqa: E501
        """Check if the results have hit the pagination limit.
        If yes adjust the options accordingly. Otherwise signal we are done"""
        if len(result) != ETHERSCAN_QUERY_LIMIT:
            return None

        # else we hit the limit. Query once more with startBlock being the last
        # block we got. There may be duplicate entries if there are more than one
        # entries for that last block but they should be filtered
        # out when we input all of these in the DB
        last_block = result[-1]['blockNumber']
        options['startBlock'] = last_block
        return options

    @overload
    def get_transactions(
            self,
            chain_id: SUPPORTED_CHAIN_IDS,
            account: ChecksumEvmAddress | None,
            action: Literal['txlistinternal'],
            period_or_hash: TimestampOrBlockRange | EVMTxHash | None = None,
    ) -> Iterator[list[EvmInternalTransaction]]:
        ...

    @overload
    def get_transactions(
            self,
            chain_id: SUPPORTED_CHAIN_IDS,
            account: ChecksumEvmAddress | None,
            action: Literal['txlist'],
            period_or_hash: TimestampOrBlockRange | EVMTxHash | None = None,
    ) -> Iterator[list[EvmTransaction]]:
        ...

    def get_transactions(
            self,
            chain_id: SUPPORTED_CHAIN_IDS,
            account: ChecksumEvmAddress | None,
            action: Literal['txlist', 'txlistinternal'],
            period_or_hash: TimestampOrBlockRange | EVMTxHash | None = None,
    ) -> Iterator[list[EvmTransaction]] | Iterator[list[EvmInternalTransaction]]:
        """Gets a list of transactions (either normal or internal) for an account.

        Can specify a given timestamp or block period.

        For internal transactions can also query by parent transaction hash instead
        Also the account is optional in case of internal transactions.

        May raise:
        - RemoteError due to self._query(). Also if the returned result
        is not in the expected format
        """
        options = {'sort': 'asc'}
        parent_tx_hash = None
        if account:
            options['address'] = str(account)
        if period_or_hash is not None:
            if isinstance(period_or_hash, TimestampOrBlockRange):
                options = self._process_timestamp_or_blockrange(
                    chain_id=chain_id,
                    period=period_or_hash,
                    options=options,
                )
            else:  # has to be parent transaction hash and internal transaction
                options['txHash'] = str(period_or_hash)
                parent_tx_hash = period_or_hash

        transactions: list[EvmTransaction] | list[EvmInternalTransaction] = []
        is_internal = action == 'txlistinternal'

        while True:
            result = self._query(
                chain_id=chain_id,
                module='account',
                action=action,
                options=options,
            )
            if len(result) == 0:
                log.debug('Length of etherscan account result is 0. Breaking out of the query')
                break

            last_ts = deserialize_timestamp(result[0]['timeStamp'])
            for entry in result:
                try:  # Handle normal transactions. Internal dict does not contain a hash sometimes
                    if is_internal or entry['hash'].startswith('GENESIS') is False:
                        tx, _ = deserialize_evm_transaction(  # type: ignore
                            data=entry,
                            internal=is_internal,
                            chain_id=chain_id,
                            evm_inquirer=None,
                            parent_tx_hash=parent_tx_hash,
                        )
                    else:  # Handling genesis transactions
                        assert self.db is not None, 'self.db should exists at this point'
                        dbtx = DBEvmTx(self.db)
                        tx = dbtx.get_or_create_genesis_transaction(
                            account=account,  # type: ignore[arg-type]  # always exists here
                            chain_id=chain_id,
                        )
                        trace_id = dbtx.get_max_genesis_trace_id(chain_id)
                        entry['from'] = ZERO_ADDRESS
                        entry['hash'] = GENESIS_HASH
                        entry['traceId'] = trace_id
                        internal_tx, _ = deserialize_evm_transaction(
                            data=entry,
                            internal=True,
                            chain_id=chain_id,
                            evm_inquirer=None,
                        )
                        with self.db.user_write() as cursor:
                            dbtx.add_evm_internal_transactions(
                                write_cursor=cursor,
                                transactions=[internal_tx],
                                relevant_address=None,  # can't know the address here
                            )

                        dbevents = DBHistoryEvents(self.db)
                        with self.db.user_write() as write_cursor:
                            # Delete decoded genesis events so they can be later redecoded.
                            dbevents.delete_events_by_tx_ref(
                                write_cursor=write_cursor,
                                tx_refs=[GENESIS_HASH],
                                location=Location.from_chain_id(chain_id.to_blockchain()),  # type: ignore
                            )
                            write_cursor.execute(
                                'DELETE from evm_tx_mappings WHERE tx_id=(SELECT identifier FROM '
                                'evm_transactions WHERE tx_hash=? AND chain_id=?) AND value=?',
                                (GENESIS_HASH, chain_id.serialize_for_db(), TX_DECODED),
                            )
                except DeserializationError as e:
                    self.msg_aggregator.add_warning(f'{e!s}. Skipping transaction')
                    continue

                timestamp = deserialize_timestamp(entry['timeStamp'])
                if timestamp > last_ts and len(transactions) >= TRANSACTIONS_BATCH_NUM:
                    yield transactions
                    last_ts = timestamp
                    transactions = []
                transactions.append(tx)

            if (new_options := self._maybe_paginate(result=result, options=options)) is None:
                break  # no need to paginate further
            options = new_options

        yield transactions

    def get_token_transaction_hashes(
            self,
            chain_id: SUPPORTED_CHAIN_IDS,
            account: ChecksumEvmAddress,
            from_block: int | None = None,
            to_block: int | None = None,
    ) -> Iterator[list[EVMTxHash]]:
        options = {'address': str(account), 'sort': 'asc'}
        if from_block is not None:
            options['startBlock'] = str(from_block)
        if to_block is not None:
            options['endBlock'] = str(to_block)

        hashes: set[tuple[EVMTxHash, Timestamp]] = set()
        while True:
            result = self._query(
                chain_id=chain_id,
                module='account',
                action='tokentx',
                options=options,
            )
            last_ts = deserialize_timestamp(result[0]['timeStamp']) if (result and len(result) != 0) else None  # noqa: E501
            for entry in result:
                try:
                    timestamp = deserialize_timestamp(entry['timeStamp'])
                except DeserializationError as e:
                    log.error(
                        f"Failed to read transaction timestamp {entry['hash']} from {chain_id} "
                        f'etherscan for {account} in the range {from_block} to {to_block}. {e!s}',
                    )
                    continue

                if timestamp > last_ts and len(hashes) >= TRANSACTIONS_BATCH_NUM:  # type: ignore
                    yield _hashes_tuple_to_list(hashes)
                    hashes = set()
                    last_ts = timestamp
                try:
                    hashes.add((deserialize_evm_tx_hash(entry['hash']), timestamp))
                except DeserializationError as e:
                    log.error(
                        f"Failed to read transaction hash {entry['hash']} from {chain_id} "
                        f'etherscan for {account} in the range {from_block} to {to_block}. {e!s}',
                    )
                    continue

            if (new_options := self._maybe_paginate(result=result, options=options)) is None:
                break  # no need to paginate further
            options = new_options

        yield _hashes_tuple_to_list(hashes)

=======
>>>>>>> 7342c4ad
    def has_activity(
            self,
            chain_id: SUPPORTED_CHAIN_IDS,
            account: ChecksumEvmAddress,
    ) -> HasChainActivity:
        """Queries native asset balance, transactions, internal_txs and tokentx for an address
        with limit=1 just to quickly determine if the account has had any activity in the chain.
        We make a distinction between transactions and ERC20 transfers since ERC20
        are often spammed. If there was no activity at all we return the enum value
        NONE.
        """
        options = {'address': str(account), 'page': 1, 'offset': 1}
        result = self._query(chain_id=chain_id, module='account', action='txlist', options=options)
        if len(result) != 0:
            return HasChainActivity.TRANSACTIONS
        result = self._query(chain_id=chain_id, module='account', action='txlistinternal', options=options)  # noqa: E501
        if len(result) != 0:
            return HasChainActivity.TRANSACTIONS
        result = self._query(chain_id=chain_id, module='account', action='tokentx', options=options)  # noqa: E501
        if len(result) != 0:
            return HasChainActivity.TOKENS
        if chain_id in {ChainID.ETHEREUM, ChainID.GNOSIS}:
            balance = self._query(
                chain_id=chain_id,
                module='account',
                action='balance',
                options={'address': account},
            )
            if int(balance) != 0:
                return HasChainActivity.BALANCE
        return HasChainActivity.NONE

    def get_latest_block_number(self, chain_id: SUPPORTED_CHAIN_IDS) -> int:
        """Gets the latest block number

        May raise:
        - RemoteError due to self._query().
        """
        result = self._query(
            chain_id=chain_id,
            module='proxy',
            action='eth_blockNumber',
        )
        return int(result, 16)

    def get_block_by_number(
            self,
            chain_id: SUPPORTED_CHAIN_IDS,
            block_number: int,
    ) -> dict[str, Any]:
        """
        Gets a block object by block number

        May raise:
        - RemoteError due to self._query().
        """
        options = {'tag': hex(block_number), 'boolean': 'true'}
        block_data = self._query(
            chain_id=chain_id,
            module='proxy',
            action='eth_getBlockByNumber',
            options=options,
        )
        # We need to convert some data from hex here
        # https://github.com/PyCQA/pylint/issues/4739
        block_data['timestamp'] = hexstr_to_int(block_data['timestamp'])
        block_data['number'] = hexstr_to_int(block_data['number'])

        return block_data

    def get_transaction_by_hash(
            self,
            chain_id: SUPPORTED_CHAIN_IDS,
            tx_hash: EVMTxHash,
    ) -> dict[str, Any] | None:
        """
        Gets a transaction object by hash

        May raise:
        - RemoteError due to self._query().
        """
        options = {'txhash': str(tx_hash)}
        return self._query(
            chain_id=chain_id,
            module='proxy',
            action='eth_getTransactionByHash',
            options=options,
        )

    def get_code(self, chain_id: SUPPORTED_CHAIN_IDS, account: ChecksumEvmAddress) -> str:
        """Gets the deployment bytecode at the given address

        May raise:
        - RemoteError if there are any problems with reaching Etherscan or if
        an unexpected response is returned
        """
        return self._query(
            chain_id=chain_id,
            module='proxy',
            action='eth_getCode',
            options={'address': account},
        )

    def get_transaction_receipt(
            self,
            chain_id: SUPPORTED_CHAIN_IDS,
            tx_hash: EVMTxHash,
    ) -> dict[str, Any] | None:
        """Gets the receipt for the given transaction hash

        May raise:
        - RemoteError due to self._query().
        """
        return self._query(
            chain_id=chain_id,
            module='proxy',
            action='eth_getTransactionReceipt',
            options={'txhash': str(tx_hash)},
        )

    def eth_call(
            self,
            chain_id: SUPPORTED_CHAIN_IDS,
            to_address: ChecksumEvmAddress,
            input_data: str,
    ) -> str:
        """Performs an eth_call on the given address and the given input data.

        May raise:
        - RemoteError if there are any problems with reaching Etherscan or if
        an unexpected response is returned
        """
        options = {'to': to_address, 'data': input_data}
        return self._query(
            chain_id=chain_id,
            module='proxy',
            action='eth_call',
            options=options,
        )

    def get_logs(
            self,
            chain_id: SUPPORTED_CHAIN_IDS,
            contract_address: ChecksumEvmAddress,
            topics: list[str],
            from_block: int,
            to_block: int | str = 'latest',
    ) -> list[dict[str, Any]]:
        """Performs the etherscan style of eth_getLogs as explained here:
        https://etherscan.io/apis#logs

        May raise:
        - RemoteError if there are any problems with reaching Etherscan or if
        an unexpected response is returned
        """
        options = {'fromBlock': from_block, 'toBlock': to_block, 'address': contract_address}
        for idx, topic in enumerate(topics):
            if topic is not None:
                options[f'topic{idx}'] = topic
                options[f'topic{idx}_{idx + 1}opr'] = 'and'

        timeout_tuple = CachedSettings().get_timeout_tuple()
        return self._query(
            chain_id=chain_id,
            module='logs',
            action='getLogs',
            options=options,
            timeout=(timeout_tuple[0], timeout_tuple[1] * 2),
        )

    def get_blocknumber_by_time(
            self,
            chain_id: SUPPORTED_CHAIN_IDS,
            ts: Timestamp,
            closest: Literal['before', 'after'] = 'before',
    ) -> int:
        """Performs the etherscan api call to get the blocknumber by a specific timestamp

        May raise:
        - RemoteError if there are any problems with reaching Etherscan or if
        an unexpected response is returned
        """
        # set per-chain earliest timestamps that can be turned to blocks. Never returns block 0
        if ts < get_earliest_ts(chain_id):
            return 0  # etherscan does not handle timestamps close to genesis well

        options = {'timestamp': ts, 'closest': closest}
        result = self._query(
            chain_id=chain_id,
            module='block',
            action='getblocknobytime',
            options=options,
        )
        try:
            number = deserialize_int_from_str(result, 'etherscan getblocknobytime')
        except DeserializationError as e:
            raise RemoteError(
                f'Could not read blocknumber from etherscan for {chain_id}  '
                f'getblocknobytime result {result}',
            ) from e

        return number

    def get_contract_creation_hash(
            self,
            chain_id: SUPPORTED_CHAIN_IDS,
            address: ChecksumEvmAddress,
    ) -> EVMTxHash | None:
        """Get the contract creation block from etherscan for the given address.

        Returns `None` if the address is not a contract.

        May raise:
        - RemoteError in case of problems contacting etherscan.
        """
        options = {'contractaddresses': address}
        result = self._query(
            chain_id=chain_id,
            module='contract',
            action='getcontractcreation',
            options=options,
        )
        return deserialize_evm_tx_hash(result[0]['txHash']) if result is not None else None

    def get_contract_abi(
            self,
            chain_id: SUPPORTED_CHAIN_IDS,
            address: ChecksumEvmAddress,
    ) -> str | None:
        """Get the contract abi from etherscan for the given address if verified.

        Returns `None` if the address is not a verified contract.

        May raise:
        - RemoteError in case of problems contacting etherscan
        """
        options = {'address': address}
        result = self._query(
            chain_id=chain_id,
            module='contract',
            action='getabi',
            options=options,
        )
        if result is None:
            return None

        try:
            return json.loads(result)
        except json.JSONDecodeError:
            return None

    def get_withdrawals(
            self,
            address: ChecksumEvmAddress,
            period: TimestampOrBlockRange,
    ) -> set[int]:
        """Query etherscan for ethereum withdrawals of an address for a specific period
        and save them in the DB. Returns newly detected validators that were not tracked in the DB.

        This method is Ethereum only.

        May raise:
        - RemoteError if the etherscan query fails for some reason
        - DeserializationError if we can't decode the response properly
        """
        options = self._process_timestamp_or_blockrange(ChainID.ETHEREUM, period, {'sort': 'asc', 'address': address})  # noqa: E501
        last_withdrawal_idx = -1
        touched_indices = set()
        with self.db.conn.read_ctx() as cursor:
            if (idx_result := self.db.get_dynamic_cache(
                cursor=cursor,
                name=DBCacheDynamic.WITHDRAWALS_IDX,
                address=address,
            )) is not None:
                last_withdrawal_idx = idx_result
        dbevents = DBHistoryEvents(self.db)
        while True:
            result = self._query(
                chain_id=ChainID.ETHEREUM,
                module='account',
                action='txsBeaconWithdrawal',
                options=options,
            )
            if (result_length := len(result)) == 0:
                return set()

            withdrawals = []
            try:
                for entry in result:
                    validator_index = int(entry['validatorIndex'])
                    touched_indices.add(validator_index)
                    withdrawals.append(EthWithdrawalEvent(
                        validator_index=validator_index,
                        timestamp=ts_sec_to_ms(deserialize_timestamp(entry['timestamp'])),
                        amount=from_gwei(deserialize_fval(
                            value=entry['amount'],
                            name='withdrawal amount',
                            location='etherscan staking withdrawals query',
                        )),
                        withdrawal_address=address,
                        is_exit=False,  # is figured out later in a periodic task
                    ))

                last_withdrawal_idx = max(last_withdrawal_idx, int(result[-1]['withdrawalIndex']))

            except (KeyError, ValueError) as e:
                msg = str(e)
                if isinstance(e, KeyError):
                    msg = f'missing key {msg}'

                msg = f'Failed to deserialize {result_length} ETH withdrawals from etherscan due to {msg}'  # noqa: E501
                log.error(msg)
                raise DeserializationError(msg) from e

            try:
                with self.db.user_write() as write_cursor:
                    dbevents.add_history_events(write_cursor, history=withdrawals)
                    self.db.set_dynamic_cache(
                        write_cursor=write_cursor,
                        name=DBCacheDynamic.WITHDRAWALS_TS,
                        value=Timestamp(int(result[-1]['timestamp'])),
                        address=address,
                    )
            except sqlcipher.IntegrityError as e:  # pylint: disable=no-member
                log.error(f'Could not write {result_length} withdrawals to {address} due to {e!s}')
                return set()

            if (new_options := self._maybe_paginate(result=result, options=options)) is None:
                break  # no need to paginate further
            options = new_options

        with self.db.conn.read_ctx() as cursor:
            cursor.execute('SELECT validator_index from eth2_validators WHERE validator_index IS NOT NULL')  # noqa: E501
            tracked_indices = {x[0] for x in cursor}

        if last_withdrawal_idx != - 1:  # let's also update index if needed
            with self.db.user_write() as write_cursor:
                self.db.set_dynamic_cache(
                    write_cursor=write_cursor,
                    name=DBCacheDynamic.WITHDRAWALS_IDX,
                    value=last_withdrawal_idx,
                    address=address,
                )

        return touched_indices - tracked_indices

    def maybe_get_l1_fees(
            self,
            chain_id: L2ChainIdsWithL1FeesType,
            account: ChecksumEvmAddress,
            tx_hash: EVMTxHash,
            block_number: int,
    ) -> int | None:
        """Attempt to retrieve L1 fees from etherscan for the given tx via the txlist endpoint."""
<<<<<<< HEAD
        tx_hash_str = str(tx_hash)
        for raw_tx in self._query(
            chain_id=chain_id,
            module='account',
            action='txlist',
            options=self._process_timestamp_or_blockrange(
=======
        tx_hash_str = tx_hash.hex()
        try:
            for raw_tx in self._query(
>>>>>>> 7342c4ad
                chain_id=chain_id,
                module='account',
                action='txlist',
                options=self._process_timestamp_or_blockrange(
                    chain_id=chain_id,
                    period=TimestampOrBlockRange(
                        range_type='blocks',
                        from_value=block_number,
                        to_value=block_number,
                    ),
                    options={'address': str(account)},
                ),
            ):
                if raw_tx.get('hash') != tx_hash_str:
                    continue  # skip unrelated txs for this account in the same block

                return int(raw_tx['L1FeesPaid'])
        except (KeyError, ValueError, RemoteError) as e:
            msg = f'missing key {e!s}' if isinstance(e, KeyError) else str(e)
            log.error(
                'Failed to retrieve L1 fees from etherscan txlist for '
                f'{chain_id.to_name()} tx {tx_hash_str} due to {msg}',
            )

        return None<|MERGE_RESOLUTION|>--- conflicted
+++ resolved
@@ -318,227 +318,6 @@
         log.error(msg)
         raise RemoteError(msg)
 
-<<<<<<< HEAD
-    def _process_timestamp_or_blockrange(self, chain_id: SUPPORTED_CHAIN_IDS, period: TimestampOrBlockRange, options: dict[str, Any]) -> dict[str, Any]:  # noqa: E501
-        """Process TimestampOrBlockRange and populate call options"""
-        if period.range_type == 'blocks':
-            from_block = period.from_value
-            to_block = period.to_value
-        else:  # timestamps
-            from_block = self.get_blocknumber_by_time(
-                chain_id=chain_id,
-                ts=period.from_value,  # type: ignore
-                closest='before',
-            )
-            to_block = self.get_blocknumber_by_time(
-                chain_id=chain_id,
-                ts=period.to_value,  # type: ignore
-                closest='before',
-            )
-
-        options['startBlock'] = str(from_block)
-        options['endBlock'] = str(to_block)
-        return options
-
-    def _maybe_paginate(self, result: list[dict[str, Any]], options: dict[str, Any]) -> dict[str, Any] | None:  # noqa: E501
-        """Check if the results have hit the pagination limit.
-        If yes adjust the options accordingly. Otherwise signal we are done"""
-        if len(result) != ETHERSCAN_QUERY_LIMIT:
-            return None
-
-        # else we hit the limit. Query once more with startBlock being the last
-        # block we got. There may be duplicate entries if there are more than one
-        # entries for that last block but they should be filtered
-        # out when we input all of these in the DB
-        last_block = result[-1]['blockNumber']
-        options['startBlock'] = last_block
-        return options
-
-    @overload
-    def get_transactions(
-            self,
-            chain_id: SUPPORTED_CHAIN_IDS,
-            account: ChecksumEvmAddress | None,
-            action: Literal['txlistinternal'],
-            period_or_hash: TimestampOrBlockRange | EVMTxHash | None = None,
-    ) -> Iterator[list[EvmInternalTransaction]]:
-        ...
-
-    @overload
-    def get_transactions(
-            self,
-            chain_id: SUPPORTED_CHAIN_IDS,
-            account: ChecksumEvmAddress | None,
-            action: Literal['txlist'],
-            period_or_hash: TimestampOrBlockRange | EVMTxHash | None = None,
-    ) -> Iterator[list[EvmTransaction]]:
-        ...
-
-    def get_transactions(
-            self,
-            chain_id: SUPPORTED_CHAIN_IDS,
-            account: ChecksumEvmAddress | None,
-            action: Literal['txlist', 'txlistinternal'],
-            period_or_hash: TimestampOrBlockRange | EVMTxHash | None = None,
-    ) -> Iterator[list[EvmTransaction]] | Iterator[list[EvmInternalTransaction]]:
-        """Gets a list of transactions (either normal or internal) for an account.
-
-        Can specify a given timestamp or block period.
-
-        For internal transactions can also query by parent transaction hash instead
-        Also the account is optional in case of internal transactions.
-
-        May raise:
-        - RemoteError due to self._query(). Also if the returned result
-        is not in the expected format
-        """
-        options = {'sort': 'asc'}
-        parent_tx_hash = None
-        if account:
-            options['address'] = str(account)
-        if period_or_hash is not None:
-            if isinstance(period_or_hash, TimestampOrBlockRange):
-                options = self._process_timestamp_or_blockrange(
-                    chain_id=chain_id,
-                    period=period_or_hash,
-                    options=options,
-                )
-            else:  # has to be parent transaction hash and internal transaction
-                options['txHash'] = str(period_or_hash)
-                parent_tx_hash = period_or_hash
-
-        transactions: list[EvmTransaction] | list[EvmInternalTransaction] = []
-        is_internal = action == 'txlistinternal'
-
-        while True:
-            result = self._query(
-                chain_id=chain_id,
-                module='account',
-                action=action,
-                options=options,
-            )
-            if len(result) == 0:
-                log.debug('Length of etherscan account result is 0. Breaking out of the query')
-                break
-
-            last_ts = deserialize_timestamp(result[0]['timeStamp'])
-            for entry in result:
-                try:  # Handle normal transactions. Internal dict does not contain a hash sometimes
-                    if is_internal or entry['hash'].startswith('GENESIS') is False:
-                        tx, _ = deserialize_evm_transaction(  # type: ignore
-                            data=entry,
-                            internal=is_internal,
-                            chain_id=chain_id,
-                            evm_inquirer=None,
-                            parent_tx_hash=parent_tx_hash,
-                        )
-                    else:  # Handling genesis transactions
-                        assert self.db is not None, 'self.db should exists at this point'
-                        dbtx = DBEvmTx(self.db)
-                        tx = dbtx.get_or_create_genesis_transaction(
-                            account=account,  # type: ignore[arg-type]  # always exists here
-                            chain_id=chain_id,
-                        )
-                        trace_id = dbtx.get_max_genesis_trace_id(chain_id)
-                        entry['from'] = ZERO_ADDRESS
-                        entry['hash'] = GENESIS_HASH
-                        entry['traceId'] = trace_id
-                        internal_tx, _ = deserialize_evm_transaction(
-                            data=entry,
-                            internal=True,
-                            chain_id=chain_id,
-                            evm_inquirer=None,
-                        )
-                        with self.db.user_write() as cursor:
-                            dbtx.add_evm_internal_transactions(
-                                write_cursor=cursor,
-                                transactions=[internal_tx],
-                                relevant_address=None,  # can't know the address here
-                            )
-
-                        dbevents = DBHistoryEvents(self.db)
-                        with self.db.user_write() as write_cursor:
-                            # Delete decoded genesis events so they can be later redecoded.
-                            dbevents.delete_events_by_tx_ref(
-                                write_cursor=write_cursor,
-                                tx_refs=[GENESIS_HASH],
-                                location=Location.from_chain_id(chain_id.to_blockchain()),  # type: ignore
-                            )
-                            write_cursor.execute(
-                                'DELETE from evm_tx_mappings WHERE tx_id=(SELECT identifier FROM '
-                                'evm_transactions WHERE tx_hash=? AND chain_id=?) AND value=?',
-                                (GENESIS_HASH, chain_id.serialize_for_db(), TX_DECODED),
-                            )
-                except DeserializationError as e:
-                    self.msg_aggregator.add_warning(f'{e!s}. Skipping transaction')
-                    continue
-
-                timestamp = deserialize_timestamp(entry['timeStamp'])
-                if timestamp > last_ts and len(transactions) >= TRANSACTIONS_BATCH_NUM:
-                    yield transactions
-                    last_ts = timestamp
-                    transactions = []
-                transactions.append(tx)
-
-            if (new_options := self._maybe_paginate(result=result, options=options)) is None:
-                break  # no need to paginate further
-            options = new_options
-
-        yield transactions
-
-    def get_token_transaction_hashes(
-            self,
-            chain_id: SUPPORTED_CHAIN_IDS,
-            account: ChecksumEvmAddress,
-            from_block: int | None = None,
-            to_block: int | None = None,
-    ) -> Iterator[list[EVMTxHash]]:
-        options = {'address': str(account), 'sort': 'asc'}
-        if from_block is not None:
-            options['startBlock'] = str(from_block)
-        if to_block is not None:
-            options['endBlock'] = str(to_block)
-
-        hashes: set[tuple[EVMTxHash, Timestamp]] = set()
-        while True:
-            result = self._query(
-                chain_id=chain_id,
-                module='account',
-                action='tokentx',
-                options=options,
-            )
-            last_ts = deserialize_timestamp(result[0]['timeStamp']) if (result and len(result) != 0) else None  # noqa: E501
-            for entry in result:
-                try:
-                    timestamp = deserialize_timestamp(entry['timeStamp'])
-                except DeserializationError as e:
-                    log.error(
-                        f"Failed to read transaction timestamp {entry['hash']} from {chain_id} "
-                        f'etherscan for {account} in the range {from_block} to {to_block}. {e!s}',
-                    )
-                    continue
-
-                if timestamp > last_ts and len(hashes) >= TRANSACTIONS_BATCH_NUM:  # type: ignore
-                    yield _hashes_tuple_to_list(hashes)
-                    hashes = set()
-                    last_ts = timestamp
-                try:
-                    hashes.add((deserialize_evm_tx_hash(entry['hash']), timestamp))
-                except DeserializationError as e:
-                    log.error(
-                        f"Failed to read transaction hash {entry['hash']} from {chain_id} "
-                        f'etherscan for {account} in the range {from_block} to {to_block}. {e!s}',
-                    )
-                    continue
-
-            if (new_options := self._maybe_paginate(result=result, options=options)) is None:
-                break  # no need to paginate further
-            options = new_options
-
-        yield _hashes_tuple_to_list(hashes)
-
-=======
->>>>>>> 7342c4ad
     def has_activity(
             self,
             chain_id: SUPPORTED_CHAIN_IDS,
@@ -893,18 +672,9 @@
             block_number: int,
     ) -> int | None:
         """Attempt to retrieve L1 fees from etherscan for the given tx via the txlist endpoint."""
-<<<<<<< HEAD
-        tx_hash_str = str(tx_hash)
-        for raw_tx in self._query(
-            chain_id=chain_id,
-            module='account',
-            action='txlist',
-            options=self._process_timestamp_or_blockrange(
-=======
         tx_hash_str = tx_hash.hex()
         try:
             for raw_tx in self._query(
->>>>>>> 7342c4ad
                 chain_id=chain_id,
                 module='account',
                 action='txlist',
