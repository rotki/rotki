--- conflicted
+++ resolved
@@ -70,14 +70,9 @@
 
 
 @dataclass(init=True, repr=True, eq=True, order=False, unsafe_hash=False, frozen=True)
-<<<<<<< HEAD
-class SolanaDecodingRules:
+class SolanaDecodingRules(DecodingRulesBase):
     program_id_mappings: dict[SolanaAddress, tuple[Any, ...]]
     transfer_address_mappings: dict[SolanaAddress, tuple[Any, ...]]
-=======
-class SolanaDecodingRules(DecodingRulesBase):
-    address_mappings: dict[SolanaAddress, tuple[Any, ...]]
->>>>>>> ec9f8e1c
     all_counterparties: set['CounterpartyDetails']
 
     def __add__(self, other: 'SolanaDecodingRules') -> 'SolanaDecodingRules':
