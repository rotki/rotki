from typing import TYPE_CHECKING

from rotkehlchen.chain.evm.decoding.aave.v3.decoder import Aavev3LikeCommonDecoder
from rotkehlchen.chain.evm.types import string_to_evm_address

if TYPE_CHECKING:
    from rotkehlchen.chain.base.node_inquirer import BaseInquirer
    from rotkehlchen.chain.evm.decoding.base import BaseDecoderTools
    from rotkehlchen.user_messages import MessagesAggregator


class Aavev3Decoder(Aavev3LikeCommonDecoder):

    def __init__(
            self,
            evm_inquirer: 'BaseInquirer',
            base_tools: 'BaseDecoderTools',
            msg_aggregator: 'MessagesAggregator',
    ) -> None:
        super().__init__(
            evm_inquirer=evm_inquirer,
            base_tools=base_tools,
            msg_aggregator=msg_aggregator,
<<<<<<< HEAD
            pool_addresses=(string_to_evm_address('0xA238Dd80C259a72e81d7e4664a9801593F98d1c5'),),
            native_gateways=(string_to_evm_address('0x8be473dCfA93132658821E67CbEB684ec8Ea2E74'),),
=======
            pool_address=string_to_evm_address('0xA238Dd80C259a72e81d7e4664a9801593F98d1c5'),
            native_gateways=(
                string_to_evm_address('0x729b3EA8C005AbC58c9150fb57Ec161296F06766'),
                string_to_evm_address('0x8be473dCfA93132658821E67CbEB684ec8Ea2E74'),
            ),
>>>>>>> de31d43a
            treasury=string_to_evm_address('0xBA9424d650A4F5c80a0dA641254d1AcCE2A37057'),
            incentives=string_to_evm_address('0xf9cc4F0D883F1a1eb2c253bdb46c254Ca51E1F44'),
        )<|MERGE_RESOLUTION|>--- conflicted
+++ resolved
@@ -21,16 +21,11 @@
             evm_inquirer=evm_inquirer,
             base_tools=base_tools,
             msg_aggregator=msg_aggregator,
-<<<<<<< HEAD
             pool_addresses=(string_to_evm_address('0xA238Dd80C259a72e81d7e4664a9801593F98d1c5'),),
-            native_gateways=(string_to_evm_address('0x8be473dCfA93132658821E67CbEB684ec8Ea2E74'),),
-=======
-            pool_address=string_to_evm_address('0xA238Dd80C259a72e81d7e4664a9801593F98d1c5'),
             native_gateways=(
                 string_to_evm_address('0x729b3EA8C005AbC58c9150fb57Ec161296F06766'),
                 string_to_evm_address('0x8be473dCfA93132658821E67CbEB684ec8Ea2E74'),
             ),
->>>>>>> de31d43a
             treasury=string_to_evm_address('0xBA9424d650A4F5c80a0dA641254d1AcCE2A37057'),
             incentives=string_to_evm_address('0xf9cc4F0D883F1a1eb2c253bdb46c254Ca51E1F44'),
         )