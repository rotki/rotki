--- conflicted
+++ resolved
@@ -283,18 +283,12 @@
                     )
                 ) > 0
             ):  # parse the mint amount and balance_increase
-<<<<<<< HEAD
-                if i_log.topics[0] == BURN and (earned_token := get_single_underlying_token(earned_token)) is None:  # type: ignore[assignment]  # we ignore if None  # noqa: E501
-                    log.error(f'Failed to find underlying token for Aave v3 token {earned_token}. Skipping')  # noqa: E501
-                    continue
-=======
-                if _log.topics[0] == BURN:
+                if i_log.topics[0] == BURN:
                     if (underlying_token := get_single_underlying_token(earned_token)) is None:
                         log.error(f'Failed to find underlying token for Aave v3 token {earned_token}. Skipping')  # noqa: E501
                         continue
 
                     earned_token = underlying_token
->>>>>>> ec9f8e1c
 
                 if (  # check if we need to create the earned event
                         maybe_earned_event is None or
