--- conflicted
+++ resolved
@@ -163,17 +163,6 @@
             ):
                 return_event = event
             elif (
-<<<<<<< HEAD
-                event.event_type == HistoryEventType.RECEIVE and
-                event.event_subtype == HistoryEventSubType.NONE and
-                event.address == ZERO_ADDRESS and
-                self._token_is_aave_contract(event.asset)
-            ):  # we received aTokens when transferring, so it's an interest event
-                event.event_subtype = HistoryEventSubType.INTEREST
-                event.notes = f'Receive {event.balance.amount} {event.asset.symbol_or_name()} as interest earned from {self.label}'  # noqa: E501
-                event.counterparty = self.counterparty
-                maybe_earned_event = event  # this may also be the mint transfer event which was already decoded (for some chains and assets) -- remember it to check it down later  # noqa: E501
-=======
                     event.event_type == HistoryEventType.MIGRATE and
                     event.event_subtype == HistoryEventSubType.SPEND
             ):
@@ -195,7 +184,7 @@
                     event.notes = f'Receive {event.balance.amount} {event.asset.symbol_or_name()} as interest earned from {self.label}'  # noqa: E501
                     maybe_earned_event = event  # this may also be the mint transfer event which was already decoded (for some chains and assets) -- remember it to check it down later  # noqa: E501
 
-                event.counterparty = CPT_AAVE_V3
+                event.counterparty = self.counterparty
 
         if migrateout_event and migratein_event:
             maybe_reshuffle_events(
@@ -203,7 +192,6 @@
                 events_list=decoded_events,
             )
             return decoded_events
->>>>>>> de31d43a
 
         # categorize the events, based on token_event and wrapped_event
         if supply_event is not None and receive_event is not None:
