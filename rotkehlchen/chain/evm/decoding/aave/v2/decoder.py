--- conflicted
+++ resolved
@@ -1,19 +1,13 @@
 from collections.abc import Sequence
 from typing import TYPE_CHECKING, Any
 
-<<<<<<< HEAD
-from rotkehlchen.chain.ethereum.utils import asset_normalized_value
+from rotkehlchen.chain.ethereum.utils import asset_normalized_value, token_normalized_value
 from rotkehlchen.chain.evm.decoding.aave.common import Commonv2v3LikeDecoder
-from rotkehlchen.chain.evm.decoding.structures import DEFAULT_DECODING_OUTPUT, DecodingOutput
-=======
-from rotkehlchen.chain.ethereum.utils import asset_normalized_value, token_normalized_value
-from rotkehlchen.chain.evm.decoding.aave.common import Commonv2v3Decoder
 from rotkehlchen.chain.evm.decoding.structures import (
     DEFAULT_DECODING_OUTPUT,
     ActionItem,
     DecodingOutput,
 )
->>>>>>> de31d43a
 from rotkehlchen.chain.evm.decoding.types import CounterpartyDetails
 from rotkehlchen.globaldb.handler import GlobalDBHandler
 from rotkehlchen.history.events.structures.types import HistoryEventSubType, HistoryEventType
@@ -144,7 +138,7 @@
         return dict.fromkeys(GlobalDBHandler.get_addresses_by_protocol(
             chain_id=self.evm_inquirer.chain_id,
             protocol=CPT_AAVE_V2,
-        ), CPT_AAVE_V2) | {self.pool_address: CPT_AAVE_V2}
+        ), CPT_AAVE_V2) | dict.fromkeys(self.pool_addresses, CPT_AAVE_V2)
 
     def addresses_to_decoders(self) -> dict['ChecksumEvmAddress', tuple[Any, ...]]:
         return super().addresses_to_decoders() | {
