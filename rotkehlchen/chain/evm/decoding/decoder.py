import importlib
import logging
import operator
import pkgutil
import traceback
from abc import ABC, abstractmethod
from collections import defaultdict
from collections.abc import Callable, Sequence
from contextlib import suppress
from dataclasses import dataclass
from types import ModuleType
from typing import TYPE_CHECKING, Any, Optional, Protocol

import gevent
from gevent.lock import Semaphore
from more_itertools import peekable
from web3.exceptions import Web3Exception

from rotkehlchen.api.websockets.typedefs import ProgressUpdateSubType, WSMessageType
from rotkehlchen.assets.utils import TokenEncounterInfo, get_or_create_evm_token, get_token
from rotkehlchen.chain.ethereum.utils import token_normalized_value
from rotkehlchen.chain.evm.constants import ZERO_ADDRESS
from rotkehlchen.chain.evm.decoding.balancer.v3.constants import BALANCER_V3_SUPPORTED_CHAINS
from rotkehlchen.chain.evm.decoding.balancer.v3.decoder import Balancerv3CommonDecoder
from rotkehlchen.chain.evm.decoding.beefy_finance.decoder import BeefyFinanceCommonDecoder
from rotkehlchen.chain.evm.decoding.interfaces import ReloadableDecoderMixin
from rotkehlchen.chain.evm.decoding.oneinch.v5.decoder import Oneinchv5Decoder
from rotkehlchen.chain.evm.decoding.oneinch.v6.decoder import Oneinchv6Decoder
from rotkehlchen.chain.evm.decoding.open_ocean.decoder import OpenOceanDecoder
from rotkehlchen.chain.evm.decoding.pendle.constants import (
    PENDLE_SUPPORTED_CHAINS_WITHOUT_ETHEREUM,
)
from rotkehlchen.chain.evm.decoding.pendle.decoder import PendleCommonDecoder
from rotkehlchen.chain.evm.decoding.rainbow.constants import RAINBOW_SUPPORTED_CHAINS
from rotkehlchen.chain.evm.decoding.rainbow.decoder import RainbowDecoder
from rotkehlchen.chain.evm.decoding.safe.decoder import SafemultisigDecoder
from rotkehlchen.chain.evm.decoding.socket_bridge.decoder import SocketBridgeDecoder
from rotkehlchen.chain.evm.decoding.stakedao.constants import (
    STAKEDAO_SUPPORTED_CHAINS_WITHOUT_CLAIMS,
)
from rotkehlchen.chain.evm.decoding.stakedao.decoder import StakedaoCommonDecoder
from rotkehlchen.chain.evm.decoding.types import CounterpartyDetails
from rotkehlchen.chain.evm.decoding.weth.constants import (
    CHAINS_WITH_SPECIAL_WETH,
    CHAINS_WITHOUT_NATIVE_ETH,
)
from rotkehlchen.chain.evm.decoding.weth.decoder import WethDecoder
from rotkehlchen.chain.evm.structures import EvmTxReceipt, EvmTxReceiptLog
from rotkehlchen.constants import ZERO
from rotkehlchen.db.constants import EVMTX_DECODED, EVMTX_SPAM
from rotkehlchen.db.evmtx import DBEvmTx
from rotkehlchen.db.filtering import EvmEventFilterQuery
from rotkehlchen.db.history_events import DBHistoryEvents
from rotkehlchen.errors.asset import UnknownAsset, WrongAssetType
from rotkehlchen.errors.misc import (
    InputError,
    ModuleLoadingError,
    NotERC20Conformant,
    NotERC721Conformant,
    RemoteError,
)
from rotkehlchen.errors.serialization import ConversionError, DeserializationError
from rotkehlchen.fval import FVal
from rotkehlchen.history.events.structures.evm_event import EvmProduct
from rotkehlchen.history.events.structures.evm_swap import EvmSwapEvent
from rotkehlchen.history.events.structures.types import HistoryEventSubType, HistoryEventType
from rotkehlchen.logging import RotkehlchenLogsAdapter
from rotkehlchen.premium.premium import Premium, has_premium_check
from rotkehlchen.tasks.assets import maybe_detect_new_tokens
from rotkehlchen.types import (
    EVM_TOKEN_KINDS,
    ChainID,
    ChecksumEvmAddress,
    EvmTransaction,
    EVMTxHash,
    Location,
    TokenKind,
)
from rotkehlchen.utils.misc import bytes_to_address, from_wei
from rotkehlchen.utils.mixins.customizable_date import CustomizableDateMixin

from .base import BaseDecoderTools, BaseDecoderToolsWithProxy
from .constants import (
    CPT_ACCOUNT_DELEGATION,
    CPT_GAS,
    ERC20_OR_ERC721_APPROVE,
    ERC20_OR_ERC721_TRANSFER,
    OUTGOING_EVENT_TYPES,
)
from .merkl.decoder import MerklDecoder
from .structures import (
    DEFAULT_DECODING_OUTPUT,
    FAILED_ENRICHMENT_OUTPUT,
    ActionItem,
    DecoderContext,
    DecodingOutput,
    EnricherContext,
    TransferEnrichmentOutput,
)
from .utils import maybe_reshuffle_events

if TYPE_CHECKING:
    from rotkehlchen.assets.asset import AssetWithOracles, EvmToken
    from rotkehlchen.chain.evm.node_inquirer import EvmNodeInquirer, EvmNodeInquirerWithProxies
    from rotkehlchen.chain.evm.transactions import EvmTransactions
    from rotkehlchen.db.dbhandler import DBHandler
    from rotkehlchen.db.drivers.gevent import DBCursor
    from rotkehlchen.externalapis.beaconchain.service import BeaconChain
    from rotkehlchen.history.events.structures.evm_event import EvmEvent
    from rotkehlchen.user_messages import MessagesAggregator

    from .interfaces import DecoderInterface

logger = logging.getLogger(__name__)
log = RotkehlchenLogsAdapter(logger)
MIN_LOGS_PROCESSED_TO_SLEEP = 1000


def decode_safely(
        msg_aggregator: 'MessagesAggregator',
        chain_id: ChainID,
        func: Callable,
        tx_hash: EVMTxHash | None = None,
        *args: tuple[Any],
        **kwargs: Any,
) -> tuple[Any, bool]:
    """
    Wrapper for methods that execute logic from decoders. It handles all known errors
    by logging them and optionally sending them to the user.

    tx_hash is used only to log more information in case of error when decoding
    a single transaction.

    It returns a tuple where the first argument is the output of func and the second is a boolean
    set to True if an error was raised from func.
    """
    try:
        return func(*args, **kwargs), False
    except (
        UnknownAsset,
        WrongAssetType,
        DeserializationError,
        IndexError,
        ValueError,
        ConversionError,
        Web3Exception,
        NotERC20Conformant,
    ) as e:
        log.error(traceback.format_exc())
        error_prefix = (
            f'Decoding of transaction {tx_hash.hex()} in {chain_id.to_name()}'
            if tx_hash is not None else
            f'Post processing of decoded events in {chain_id.to_name()}'
        )
        log.error(
            f'{error_prefix} failed due to {e} '
            f'when calling {func.__name__} with {args=} {kwargs=}',
        )
        msg_aggregator.add_error(f'{error_prefix} failed. Check logs for more details')

    return None, True


class EventDecoderFunction(Protocol):

    def __call__(
            self,
            token: 'EvmToken | None',
            tx_log: EvmTxReceiptLog,
            transaction: EvmTransaction,
            decoded_events: list['EvmEvent'],
            action_items: list[ActionItem],
            all_logs: list[EvmTxReceiptLog],
    ) -> DecodingOutput:
        ...


@dataclass(init=True, repr=True, eq=True, order=False, unsafe_hash=False, frozen=True)
class DecodingRules:
    address_mappings: dict[ChecksumEvmAddress, tuple[Any, ...]]
    event_rules: list[EventDecoderFunction]
    input_data_rules: dict[bytes, dict[bytes, Callable]]
    token_enricher_rules: list[Callable]  # enrichers to run for token transfers
    # rules to run after the main decoding loop. post_decoding_rules is a mapping of
    # counterparties to tuples of the rules that need to be executed.
    post_decoding_rules: dict[str, list[tuple[int, Callable]]]
    # rules to run after the full batch of txs are decoded. Maps a counterparty
    # to a tuple of rules to apply
    post_processing_rules: dict[str, tuple[Callable]]
    all_counterparties: set['CounterpartyDetails']
    addresses_to_counterparties: dict[ChecksumEvmAddress, str]

    def __add__(self, other: 'DecodingRules') -> 'DecodingRules':
        if not isinstance(other, DecodingRules):
            raise TypeError(
                f'Can only add DecodingRules to DecodingRules. Got {type(other)}',
            )

        intersection = set(other.input_data_rules).intersection(set(self.input_data_rules))
        if len(intersection) != 0:
            raise ValueError(f'Input data duplicates found in decoding rules for {intersection}')

        return DecodingRules(
            address_mappings=self.address_mappings | other.address_mappings,
            event_rules=self.event_rules + other.event_rules,
            input_data_rules=self.input_data_rules | other.input_data_rules,
            token_enricher_rules=self.token_enricher_rules + other.token_enricher_rules,
            post_decoding_rules=self.post_decoding_rules | other.post_decoding_rules,
            post_processing_rules=self.post_processing_rules | other.post_processing_rules,
            all_counterparties=self.all_counterparties | other.all_counterparties,
            addresses_to_counterparties=self.addresses_to_counterparties | other.addresses_to_counterparties,  # noqa: E501
        )


class EVMTransactionDecoder(ABC):

    def __init__(
            self,
            database: 'DBHandler',
            evm_inquirer: 'EvmNodeInquirer',
            transactions: 'EvmTransactions',
            value_asset: 'AssetWithOracles',
            event_rules: list[EventDecoderFunction],
            misc_counterparties: list[CounterpartyDetails],
            base_tools: BaseDecoderTools,
            premium: 'Premium | None' = None,
            dbevmtx_class: type[DBEvmTx] = DBEvmTx,
            addresses_exceptions: dict[ChecksumEvmAddress, int] | None = None,
            beacon_chain: 'BeaconChain | None' = None,
    ):
        """
        Initialize an evm chain transaction decoder module for a particular chain.

        `value_asset` is the asset that is normally transferred at value transfers
        and the one that is spent for gas in this chain

        `event_rules` is a list of callables to act as decoding rules for all tx
        receipt logs decoding for the particular chain

        `misc_counterparties` is a list of counterparties not associated with any specific
        decoder that should be included for this decoder modules.

        `premium` is the Premium object for checking user limits

        `addresses_exceptions` is a dict of address to the block number at which we should start
        ignoring transfers for that address. It was introduced to ignore events for monerium
        legacy tokens.
        """
        self.database = database
        self.premium = premium
        self.misc_counterparties = [CounterpartyDetails(identifier=CPT_GAS, label='gas', icon='lu-flame')] + misc_counterparties  # noqa: E501
        self.evm_inquirer = evm_inquirer
        self.transactions = transactions
        self.beacon_chain = beacon_chain
        self.msg_aggregator = database.msg_aggregator
        self.chain_modules_root = f'rotkehlchen.chain.{self.evm_inquirer.chain_name}.modules'
        self.chain_modules_prefix_length = len(self.chain_modules_root)
        self.dbevmtx = dbevmtx_class(self.database)
        self.dbevents = DBHistoryEvents(self.database)
        self.base = base_tools
        self.rules = DecodingRules(
            address_mappings={},
            event_rules=[
                self._maybe_decode_erc20_approve,
                self._maybe_decode_erc20_721_transfer,
            ],
            input_data_rules={},
            token_enricher_rules=[],
            post_decoding_rules={},
            post_processing_rules={},
            all_counterparties=set(self.misc_counterparties),
            addresses_to_counterparties={},
        )
        self.rules.event_rules.extend(event_rules)
        self.value_asset = value_asset
        self.decoders: dict[str, DecoderInterface] = {}
        self.addresses_exceptions = addresses_exceptions or {}

        # Add the built-in decoders
        self._add_builtin_decoders(self.rules)
        # Recursively check all submodules to get all decoder address mappings and rules
        self.rules += self._recursively_initialize_decoders(self.chain_modules_root)
        self.undecoded_tx_query_lock = Semaphore()

    def _add_builtin_decoders(self, rules: DecodingRules) -> None:
        """Adds decoders that should be built-in for every EVM decoding run

        Think: Perhaps we can move them under a specific directory and use the
        normal loading?
        """
        self._add_single_decoder(class_name='Safemultisig', decoder_class=SafemultisigDecoder, rules=rules)  # noqa: E501
        self._add_single_decoder(class_name='Oneinchv5', decoder_class=Oneinchv5Decoder, rules=rules)  # noqa: E501
        self._add_single_decoder(class_name='Oneinchv6', decoder_class=Oneinchv6Decoder, rules=rules)  # noqa: E501
        self._add_single_decoder(class_name='SocketBridgeDecoder', decoder_class=SocketBridgeDecoder, rules=rules)  # noqa: E501
        self._add_single_decoder(class_name='BeefyFinance', decoder_class=BeefyFinanceCommonDecoder, rules=rules)  # noqa: E501
        self._add_single_decoder(class_name='Merkl', decoder_class=MerklDecoder, rules=rules)

        # Excluding Gnosis and Polygon PoS because they dont have ETH as native token
        # Also arb and scroll because they don't follow the weth9 design
        if self.evm_inquirer.chain_id not in CHAINS_WITHOUT_NATIVE_ETH | CHAINS_WITH_SPECIAL_WETH:
            self._add_single_decoder(
                class_name='Weth',
                decoder_class=WethDecoder,
                rules=rules,
            )

        # Add the Rainbow decoder if the chain is supported
        if self.evm_inquirer.chain_id in RAINBOW_SUPPORTED_CHAINS:
            self._add_single_decoder(
                class_name='RainbowDecoder',
                decoder_class=RainbowDecoder,
                rules=rules,
            )

        if self.evm_inquirer.chain_id in PENDLE_SUPPORTED_CHAINS_WITHOUT_ETHEREUM:
            self._add_single_decoder(
                class_name='Pendle',
                decoder_class=PendleCommonDecoder,
                rules=rules,
            )

        if self.evm_inquirer.chain_id in STAKEDAO_SUPPORTED_CHAINS_WITHOUT_CLAIMS:
            self._add_single_decoder(
                class_name='Stakedao',
                decoder_class=StakedaoCommonDecoder,
                rules=rules,
            )

<<<<<<< HEAD
        if self.evm_inquirer.chain_id in BALANCER_V3_SUPPORTED_CHAINS:
            self._add_single_decoder(
                class_name='Balancerv3',
                decoder_class=Balancerv3CommonDecoder,
=======
        if self.evm_inquirer.chain_id != ChainID.ARBITRUM_ONE:
            self._add_single_decoder(  # in arbitrum one openocean has extra logic
                class_name='OpenOcean',
                decoder_class=OpenOceanDecoder,
>>>>>>> 06dc9468
                rules=rules,
            )

    def _add_single_decoder(
            self,
            class_name: str,
            decoder_class: type['DecoderInterface'],
            rules: DecodingRules,
    ) -> None:
        """Initialize a single decoder, add it to the set of decoders to use
        and append its rules to the passed rules
        """
        if class_name in self.decoders:
            raise ModuleLoadingError(f'{self.evm_inquirer.chain_name} decoder with name {class_name} already loaded')  # noqa: E501

        extra_args = []
        if class_name == 'Eth2':
            extra_args.append(self.beacon_chain)

        try:  # not giving kwargs since, kwargs name can differ
            self.decoders[class_name] = decoder_class(
                self.evm_inquirer,  # evm_inquirer
                self.base,  # base_tools
                self.msg_aggregator,  # msg_aggregator
                *extra_args,
            )
        except (UnknownAsset, WrongAssetType) as e:
            self.msg_aggregator.add_error(
                f'Failed at initialization of {self.evm_inquirer.chain_name} '
                f'{class_name} decoder due to asset mismatch: {e!s}',
            )
            return
        except (NotERC721Conformant, NotERC20Conformant):
            self.msg_aggregator.add_error(
                f'Failed at initialization of {self.evm_inquirer.chain_name} '
                f'{class_name} decoder due to non conformant token',
            )
            return

        new_input_data_rules = self.decoders[class_name].decoding_by_input_data()
        new_address_to_decoders = self.decoders[class_name].addresses_to_decoders()
        new_address_to_counterparties = self.decoders[class_name].addresses_to_counterparties()

        if __debug__:  # sanity checks for now only in debug as decoders are constant
            for new_struct, main_struct, type_name in (
                    (new_input_data_rules, rules.input_data_rules, 'input_data_rules'),
                    (new_address_to_decoders, rules.address_mappings, 'address_mappings'),
                    (new_address_to_counterparties, rules.addresses_to_counterparties, 'address_to_counterparties'),  # noqa: E501
            ):
                self.assert_keys_are_unique(new_struct=new_struct, main_struct=main_struct, class_name=class_name, type_name=type_name)  # noqa: E501

        rules.address_mappings.update(new_address_to_decoders)
        rules.event_rules.extend(self.decoders[class_name].decoding_rules())
        rules.input_data_rules.update(new_input_data_rules)
        rules.token_enricher_rules.extend(self.decoders[class_name].enricher_rules())
        rules.post_decoding_rules.update(self.decoders[class_name].post_decoding_rules())
        rules.post_processing_rules.update(self.decoders[class_name].post_processing_rules())
        rules.all_counterparties.update(self.decoders[class_name].counterparties())
        rules.addresses_to_counterparties.update(new_address_to_counterparties)
        self._chain_specific_decoder_initialization(self.decoders[class_name])

    def _recursively_initialize_decoders(
            self,
            package: str | ModuleType,
    ) -> DecodingRules:
        if isinstance(package, str):
            package = importlib.import_module(package)

        rules = DecodingRules(
            address_mappings={},
            event_rules=[],
            input_data_rules={},
            token_enricher_rules=[],
            post_decoding_rules={},
            post_processing_rules={},
            all_counterparties=set(),
            addresses_to_counterparties={},
        )

        for _, name, is_pkg in pkgutil.walk_packages(package.__path__):
            full_name = package.__name__ + '.' + name
            if full_name == __name__ or is_pkg is False:
                continue  # skip

            submodule = None
            with suppress(ModuleNotFoundError):
                submodule = importlib.import_module(full_name + '.decoder')

            if submodule is not None:
                # take module name, transform it and find decoder if exists
                class_name = full_name[self.chain_modules_prefix_length:].translate({ord('.'): None})  # noqa: E501
                parts = class_name.split('_')
                class_name = ''.join([x.capitalize() for x in parts])
                submodule_decoder = getattr(submodule, f'{class_name}Decoder', None)

                if submodule_decoder:
                    self._add_single_decoder(class_name=class_name, decoder_class=submodule_decoder, rules=rules)  # noqa: E501

            if is_pkg:
                recursive_results = self._recursively_initialize_decoders(full_name)
                rules += recursive_results

        return rules

    def get_decoders_products(self) -> dict[str, list[EvmProduct]]:
        """Get the list of possible products"""
        possible_products: dict[str, list[EvmProduct]] = {}
        for decoder in self.decoders.values():
            possible_products |= decoder.possible_products()

        return possible_products

    def _reload_single_decoder(self, cursor: 'DBCursor', decoder: 'DecoderInterface') -> None:
        """Reload data for a single decoder"""
        if isinstance(decoder, CustomizableDateMixin):
            decoder.reload_settings(cursor)
        if isinstance(decoder, ReloadableDecoderMixin):
            try:
                new_mappings = decoder.reload_data()
            except RemoteError as e:
                counterparty = decoder.counterparties()[0].label
                log.error(f'Failed to query remote information for {counterparty} due to {e}')
                self.msg_aggregator.add_error(
                    f'Failed to update cache for {counterparty} due to a '
                    'network error. A re-decoding might be required if information '
                    'was not up to date.',
                )
                return

            if new_mappings is not None:
                self.rules.address_mappings.update(new_mappings)
                self.rules.addresses_to_counterparties.update(decoder.addresses_to_counterparties())

    def reload_data(self, cursor: 'DBCursor') -> None:
        """Reload all related settings from DB and data that any decoder may require from the chain
        so that decoding happens with latest data
        """
        self.base.refresh_tracked_accounts(cursor)
        for decoder in self.decoders.values():
            self._reload_single_decoder(cursor, decoder)

    def reload_specific_decoders(self, cursor: 'DBCursor', decoders: set[str]) -> None:
        """Reload DB data for the given decoders. Decoders are identified by the class name
        (without the Decoder suffix)
        """
        self.base.refresh_tracked_accounts(cursor)
        for decoder_name in decoders:
            if (decoder := self.decoders.get(decoder_name)) is None:
                log.error(f'Requested reloading of data for unknown {self.evm_inquirer.chain_name} decoder {decoder_name}')  # noqa: E501
                continue

            self._reload_single_decoder(cursor, decoder)

    def try_all_rules(
            self,
            token: 'EvmToken | None',
            tx_log: EvmTxReceiptLog,
            transaction: EvmTransaction,
            decoded_events: list['EvmEvent'],
            action_items: list[ActionItem],
            all_logs: list[EvmTxReceiptLog],
    ) -> DecodingOutput | None:
        """
        Execute event rules for the current tx log. Returns None when no
        new event or actions need to be propagated.
        """
        for rule in self.rules.event_rules:
            if len(tx_log.topics) == 0:
                continue  # ignore anonymous events

            decoding_output, err = decode_safely(
                msg_aggregator=self.msg_aggregator,
                tx_hash=transaction.tx_hash,
                chain_id=transaction.chain_id,
                func=rule,
                token=token,
                tx_log=tx_log,
                transaction=transaction,
                decoded_events=decoded_events,
                action_items=action_items,
                all_logs=all_logs,
            )
            if err:
                continue

            if (
                decoding_output.events or
                len(decoding_output.action_items) > 0 or
                decoding_output.process_swaps
            ):
                return decoding_output

        return None

    def decode_by_address_rules(self, context: DecoderContext) -> DecodingOutput:
        """
        Sees if the log is on an address for which we have specific decoders and calls it

        Should catch all underlying errors these decoders will raise. So far known are:
        - DeserializationError
        - ConversionError
        - UnknownAsset
        """
        mapping_result = self.rules.address_mappings.get(context.tx_log.address)
        if mapping_result is None:
            return DEFAULT_DECODING_OUTPUT

        method, *args = mapping_result
        result, err = decode_safely(  # can't used named arguments with *args
            self.msg_aggregator,
            context.transaction.chain_id,
            method,
            context.transaction.tx_hash,
            *(context, *args),
        )
        if err:
            return DEFAULT_DECODING_OUTPUT

        return result

    def run_all_post_decoding_rules(
            self,
            transaction: EvmTransaction,
            decoded_events: list['EvmEvent'],
            all_logs: list[EvmTxReceiptLog],
            counterparties: set[str],
    ) -> tuple[list['EvmEvent'], bool]:
        """
        The post-decoding rules list consists of tuples (priority, rule) and must be
        sorted by priority in ascending order. The higher the priority number the later
        the rule is run.
        Matches post decoding rules to all matched counterparties propagated for decoding
        from the decoding/enriching rules and also the counterparties associated with the
        transaction to_address field.
        Returns a tuple containing the list of decoded events and a boolean flag indicating
        whether any post-decoding rules ran successfully and may have modified the events.
        """
        maybe_modified = False
        if transaction.to_address is not None:
            # in delegation transactions, to_address can be the user's wallet, not
            # the actual contract. look at event addresses to find possible protocols that were actually used.  # noqa: E501
            # TODO: https://github.com/orgs/rotki/projects/11/views/2?pane=issue&itemId=126845644
            # add a test for this once we merge bugfixes into develop.
            if (
                transaction.authorization_list is not None and
                len(transaction.authorization_list) > 0
            ):
                for addy in {event.address for event in decoded_events if event.address is not None}:  # noqa: E501
                    if (address_counterparty := self.rules.addresses_to_counterparties.get(addy)) is not None:  # noqa: E501
                        counterparties.add(address_counterparty)
            elif (address_counterparty := self.rules.addresses_to_counterparties.get(transaction.to_address)) is not None:  # noqa: E501
                counterparties.add(address_counterparty)

        rules = self._chain_specific_post_decoding_rules(transaction)
        # get the rules that need to be applied by counterparty
        for counterparty in counterparties:
            new_rules = self.rules.post_decoding_rules.get(counterparty)
            if new_rules is not None:
                rules.extend(new_rules)

        # Sort post decoding rules by priority (which is the first element of the tuple)
        rules.sort(key=operator.itemgetter(0))
        for _, rule in rules:
            result_events, is_err = decode_safely(
                msg_aggregator=self.msg_aggregator,
                tx_hash=transaction.tx_hash,
                chain_id=transaction.chain_id,
                func=rule,
                transaction=transaction,
                decoded_events=decoded_events,
                all_logs=all_logs,
            )
            if not is_err:  # post decoding appends and returns to decoded events if successful
                maybe_modified = True
                decoded_events = result_events
                if len(result_events) > len(decoded_events):
                    break  # an event was added, so let's break out of post decoding

        return decoded_events, maybe_modified

    @staticmethod
    def _process_swaps(
            transaction: EvmTransaction,
            decoded_events: list['EvmEvent'],
    ) -> list['EvmEvent']:
        """Convert EvmEvents with event_type of TRADE into EvmSwapEvents.

        Assumes that the decoding logic has already ordered the sequence indexes of trade events
        in the correct spend/receive/fee order with no other events between them (although the
        indexes do not need to be consecutive). If an incomplete or unordered group of Trade events
        is encountered an error will be logged and the original EvmEvents saved to the db.

        If a swap has multiple spend receive or fee events, then the event_type will be set to
        MULTI_TRADE for all the events in the swap.

        Returns the list of decoded events ordered by sequence index with any complete groups
        of trade events replaced with EvmSwapEvents.
        """
        processed_events = []
        trade_subtypes = (HistoryEventSubType.SPEND, HistoryEventSubType.RECEIVE, HistoryEventSubType.FEE)  # noqa: E501
        events_iterator = peekable(iter(decoded_events))
        while (next_event := events_iterator.peek(None)) is not None:
            if (
                next_event.event_type != HistoryEventType.TRADE or
                next_event.event_subtype not in trade_subtypes
            ):  # event is not part of a swap - save it and continue
                processed_events.append(next(events_iterator))
                continue

            trade_events: list[EvmEvent] = []
            event_type = HistoryEventType.TRADE
            for subtype in trade_subtypes:
                subtype_events = []
                while (
                    (next_event := events_iterator.peek(None)) is not None and
                    next_event.event_type == HistoryEventType.TRADE and
                    next_event.event_subtype == subtype
                ):  # match events in the order defined in trade_subtypes
                    subtype_events.append(next(events_iterator))

                if len(subtype_events) > 1:
                    event_type = HistoryEventType.MULTI_TRADE
                elif len(subtype_events) == 0 and subtype != HistoryEventSubType.FEE:  # if no spend or receive was found then the group is incomplete or out of order.  # noqa: E501
                    # If no events yet (failed on SPEND), save next(events_iterator), so that
                    # we move on to the event after in the next while loop iteration.
                    # If some events (failed on RECEIVE), save only the already matched
                    # trade_events so the next event (could be the SPEND of another group) will be
                    # reprocessed in the next iteration of the main while loop.
                    processed_events.extend(trade_events if len(trade_events) > 0 else [next(events_iterator)])  # noqa: E501
                    log.error(
                        'Encountered incomplete or unordered swap event group '
                        f'{trade_events + [next_event]} in transaction {transaction!s}',
                    )
                    trade_events = []
                    break

                trade_events.extend(subtype_events)

            if len(trade_events) == 0:
                continue  # swap group was incomplete or unordered.

            spend_event = trade_events[0]
            for idx, trade_event in enumerate(trade_events):
                swap_event = EvmSwapEvent(
                    tx_hash=trade_event.tx_hash,
                    sequence_index=spend_event.sequence_index + idx,  # Make indexes consecutive (required for retrieving the receive and fee events when editing a swap event group via the api).  # noqa: E501
                    timestamp=trade_event.timestamp,
                    location=trade_event.location,
                    event_type=event_type,  # type: ignore[arg-type]  # will be TRADE or MULTI_TRADE
                    event_subtype=trade_event.event_subtype,  # type: ignore[arg-type]  # will be SPEND, RECEIVE, or FEE
                    asset=trade_event.asset,
                    amount=trade_event.amount,
                    notes=trade_event.notes,
                    extra_data=trade_event.extra_data,
                    # location label can be different on the spend versus the receive, but if its
                    # missing, fall back to setting it from the spend event.
                    location_label=trade_event.location_label if trade_event.location_label is not None else spend_event.location_label,  # noqa: E501
                    # the rest should be the same for the whole group, so set from the spend event.
                    counterparty=spend_event.counterparty,
                    product=spend_event.product,
                    address=spend_event.address,
                )
                processed_events.append(swap_event)

        return processed_events

    def _decode_transaction(
            self,
            transaction: EvmTransaction,
            tx_receipt: EvmTxReceipt,
    ) -> tuple[list['EvmEvent'], bool, set[str] | None]:
        """
        Decodes an evm transaction and its receipt and saves result in the DB.

        Returns
        - the list of decoded events
        - a flag which is True if balances refresh is needed
        - A list of decoders to reload or None if no need
        """
        log.debug(f'Starting decoding of transaction {transaction.tx_hash.hex()} logs at {self.evm_inquirer.chain_name}')  # noqa: E501
        with self.database.conn.read_ctx() as read_cursor:
            tx_id = transaction.get_or_query_db_id(read_cursor)

        self.base.reset_sequence_counter(tx_receipt)
        # check if any eth transfer happened in the transaction, including in internal transactions
        events = self._maybe_decode_simple_transactions(transaction, tx_receipt)
        action_items: list[ActionItem] = []
        counterparties = set()
        refresh_balances = False
        reload_decoders = None
        process_swaps = False

        # Check if any rules should run due to the 4bytes signature of the input data
        fourbytes = transaction.input_data[:4]
        input_data_rules = self.rules.input_data_rules.get(fourbytes)
        monerium_special_handling_event = False
        # decode transaction logs from the receipt
        for idx, tx_log in enumerate(tx_receipt.logs):
            if (
                monerium_special_handling_event is False and
                self.evm_inquirer.chain_id in {ChainID.GNOSIS, ChainID.POLYGON_POS} and
                (block_number := self.addresses_exceptions.get(tx_log.address)) is not None and
                block_number < transaction.block_number
            ):
                # for the special case of monerium tokens detect while iterating over the log
                # events if we have in the transaction a legacy transfer and set the flag.
                # We use this flag to avoid iterating twice over the events searching
                # for legacy transfers.
                monerium_special_handling_event = True

            if (idx + 1) % MIN_LOGS_PROCESSED_TO_SLEEP == 0:
                log.debug(f'Context switching out of the log event nr. {idx + 1} of {self.evm_inquirer.chain_name} {transaction}')  # noqa: E501
                gevent.sleep(0)

            context = DecoderContext(
                tx_log=tx_log,
                transaction=transaction,
                decoded_events=events,
                all_logs=tx_receipt.logs,
                action_items=action_items,
            )
            if input_data_rules and len(tx_log.topics) != 0 and (input_rule := input_data_rules.get(tx_log.topics[0])) is not None:  # noqa: E501
                result, is_err = decode_safely(
                    msg_aggregator=self.msg_aggregator,
                    tx_hash=context.transaction.tx_hash,
                    chain_id=context.transaction.chain_id,
                    func=input_rule,
                    context=context,
                )
                if not is_err and result.events:
                    events.extend(result.events)
                    continue  # since the input data rule found events for this log

            decoding_output = self.decode_by_address_rules(context)
            if decoding_output.stop_processing is True:
                return [], False, None  # We determined this transaction is full of unnecessary log events and should all be skipped. Saves processing time.  # noqa: E501
            if decoding_output.refresh_balances is True:
                refresh_balances = True
            if decoding_output.reload_decoders is not None:
                reload_decoders = decoding_output.reload_decoders
            if decoding_output.process_swaps:
                process_swaps = True

            action_items.extend(decoding_output.action_items)
            if decoding_output.matched_counterparty is not None:
                counterparties.add(decoding_output.matched_counterparty)
            if decoding_output.events:
                events.extend(decoding_output.events)
                continue

            rules_decoding_output = self.try_all_rules(
                token=get_token(evm_address=tx_log.address, chain_id=self.evm_inquirer.chain_id),
                tx_log=tx_log,
                transaction=transaction,
                decoded_events=events,
                action_items=action_items,
                all_logs=tx_receipt.logs,
            )
            if rules_decoding_output is not None:
                if rules_decoding_output.refresh_balances is True:
                    refresh_balances = True
                action_items.extend(rules_decoding_output.action_items)
                if rules_decoding_output.matched_counterparty is not None:
                    counterparties.add(rules_decoding_output.matched_counterparty)
                if rules_decoding_output.events is not None:
                    events.extend(rules_decoding_output.events)
                if rules_decoding_output.process_swaps:
                    process_swaps = True

        if monerium_special_handling_event is True:
            # When events that need special handling exist iterate over the decoded events and
            # exchange the legacy assets by the v2 assets. Also delete v2 events to
            # avoid duplications. In the case of this exception handling, v2 events exist only
            # for the case of interacting with the v1 tokens since interacting
            # with v2 doesn't emit v1 transfers.
            replacement_assets = self.base.exceptions_mappings.values()
            potential_duplicates_map = defaultdict(list)
            for event in events:
                if (replacement := self.base.exceptions_mappings.get(event.asset.identifier)) is not None:  # noqa: E501
                    event.asset = replacement  # otherwise change the asset
                    potential_duplicates_map[replacement, event.amount, event.maybe_get_direction()].append(event)  # noqa: E501

                elif event.asset.identifier in replacement_assets:
                    potential_duplicates_map[event.asset, event.amount, event.maybe_get_direction()].append(event)  # noqa: E501

            eventids_to_remove = set()
            for potential_duplicates in potential_duplicates_map.values():
                if len(potential_duplicates) != 2:
                    continue

                if (
                        potential_duplicates[0].asset == potential_duplicates[1].asset and
                        potential_duplicates[0].amount == potential_duplicates[1].amount and
                        potential_duplicates[0].event_type == potential_duplicates[1].event_type and  # noqa: E501
                        potential_duplicates[0].event_subtype == potential_duplicates[1].event_subtype and  # noqa: E501
                        potential_duplicates[0].counterparty == potential_duplicates[1].counterparty  # noqa: E501
                ):
                    eventids_to_remove.add(potential_duplicates[0].sequence_index)
                    continue

                # else just choose the one that has not been decoded
                for duplicate in potential_duplicates:
                    if duplicate.counterparty is not None:
                        continue  # keep events that have been decoded properly

                    eventids_to_remove.add(duplicate.sequence_index)  # using sequence index since identifier does not exist here  # noqa: E501
                    break

            new_events = [x for x in events if x.sequence_index not in eventids_to_remove]
            events = new_events

        # should run after monerium special handling as in paraswap decoder, during post-decoding,
        # the extra EURe event receive is seen as a receival
        events, maybe_modified = self.run_all_post_decoding_rules(
            transaction=transaction,
            decoded_events=events,
            all_logs=tx_receipt.logs,
            counterparties=counterparties,
        )
        if maybe_modified:
            process_swaps = True  # a swap may have been created in post decoding

        if len(events) == 0 and (eth_event := self._get_eth_transfer_event(transaction)) is not None:  # noqa: E501
            events = [eth_event]

        # Process swaps after the monerium handling to avoid interpreting duplicate
        # transfers as part of a multi swap.
        events = sorted(events, key=lambda x: x.sequence_index, reverse=False)
        if process_swaps:
            events = self._process_swaps(transaction=transaction, decoded_events=events)

        if (
                tx_receipt.tx_type == 4 and
                transaction.from_address == transaction.to_address and
                transaction.authorization_list is not None
        ):  # if the event is an eip-7702 transaction, we need to add an informational event.
            if (delegated_address := transaction.authorization_list[-1].delegated_address) == ZERO_ADDRESS:  # noqa: E501
                notes = f'Revoke account delegation for {transaction.from_address}'
            else:
                notes = f'Execute account delegation to {delegated_address}'

            events.append(self.base.make_event(
                tx_hash=transaction.tx_hash,
                sequence_index=self.base.get_next_sequence_index(),
                timestamp=transaction.timestamp,
                event_type=HistoryEventType.INFORMATIONAL,
                event_subtype=HistoryEventSubType.DELEGATE,
                asset=self.value_asset,
                amount=ZERO,
                location_label=transaction.from_address,
                address=delegated_address,
                notes=notes,
                counterparty=CPT_ACCOUNT_DELEGATION,
            ))

        with self.database.user_write() as write_cursor:
            if len(events) > 0:
                self.dbevents.add_history_events(
                    write_cursor=write_cursor,
                    history=events,
                )
            else:
                # This is probably a phishing zero value token transfer tx.
                # Details here: https://github.com/rotki/rotki/issues/5749
                with suppress(InputError):  # We don't care if it's already in the DB
                    self.database.add_to_ignored_action_ids(
                        write_cursor=write_cursor,
                        identifiers=[transaction.identifier],
                    )

            write_cursor.execute(
                'INSERT OR IGNORE INTO evm_tx_mappings(tx_id, value) VALUES(?, ?)',
                (tx_id, EVMTX_DECODED),
            )

        return events, refresh_balances, reload_decoders  # Propagate for post processing in the caller  # noqa: E501

    def get_and_decode_undecoded_transactions(
            self,
            limit: int | None = None,
            send_ws_notifications: bool = False,
    ) -> list[EVMTxHash]:
        """Checks the DB for up to `limit` undecoded transactions and decodes them.
        If a list of addresses is provided then only the transactions involving those
        addresses are decoded.

        This is protected by concurrent access from a lock"""
        with self.undecoded_tx_query_lock:
            log.debug(f'Starting task to process undecoded transactions for {self.evm_inquirer.chain_name} with {limit=}')  # noqa: E501
            hashes = self.dbevmtx.get_transaction_hashes_not_decoded(
                chain_id=self.evm_inquirer.chain_id,
                limit=limit,
            )
            if len(hashes) != 0:
                log.debug(f'Will decode {len(hashes)} transactions for {self.evm_inquirer.chain_name}')  # noqa: E501
                self.decode_transaction_hashes(
                    ignore_cache=False,
                    tx_hashes=hashes,
                    send_ws_notifications=send_ws_notifications,
                )
            log.debug(f'Finished task to process undecoded transactions for {self.evm_inquirer.chain_name} with {limit=}')  # noqa: E501
            return hashes

    def decode_and_get_transaction_hashes(
            self,
            ignore_cache: bool,
            tx_hashes: list[EVMTxHash],
            send_ws_notifications: bool = False,
            delete_customized: bool = False,
    ) -> list['EvmEvent']:
        """
        Thin wrapper around _decode_transaction_hashes that returns the decoded events.

        May raise:
        - DeserializationError if there is a problem with contacting a remote to get receipts
        - RemoteError if there is a problem with contacting a remote to get receipts
        - InputError if the transaction hash is not found in the DB
        """
        events: list[EvmEvent] = []
        self._decode_transaction_hashes(
            ignore_cache=ignore_cache,
            tx_hashes=tx_hashes,
            events=events,
            send_ws_notifications=send_ws_notifications,
            delete_customized=delete_customized,
        )
        return events

    def decode_transaction_hashes(
            self,
            ignore_cache: bool,
            tx_hashes: list[EVMTxHash],
            send_ws_notifications: bool = False,
            delete_customized: bool = False,
    ) -> None:
        """
        Thin wrapper around _decode_transaction_hashes that ignores decoded events

        May raise:
        - DeserializationError if there is a problem with contacting a remote to get receipts
        - RemoteError if there is a problem with contacting a remote to get receipts
        - InputError if the transaction hash is not found in the DB
        """
        self._decode_transaction_hashes(
            ignore_cache=ignore_cache,
            tx_hashes=tx_hashes,
            events=None,
            send_ws_notifications=send_ws_notifications,
            delete_customized=delete_customized,
        )

    def _decode_transaction_hashes(
            self,
            ignore_cache: bool,
            tx_hashes: list[EVMTxHash],
            events: list['EvmEvent'] | None = None,
            send_ws_notifications: bool = False,
            delete_customized: bool = False,
    ) -> None:
        """Make sure that receipts are pulled + events decoded for the given transaction hashes.
        If delete_customized is True then also customized events are deleted before redecoding.

        The transaction hashes must exist in the DB at the time of the call.
        This logic modifies the `events` argument if it isn't none.

        May raise:
        - DeserializationError if there is a problem with contacting a remote to get receipts
        - RemoteError if there is a problem with contacting a remote to get receipts
        - InputError if the transaction hash is not found in the DB
        """
        with self.database.conn.read_ctx() as cursor:
            self.reload_data(cursor)

        refresh_balances = False
        total_transactions = len(tx_hashes)
        log.debug(f'Started logic to decode {total_transactions} transactions from {self.evm_inquirer.chain_id}')  # noqa: E501
        post_processing_events = []
        for tx_index, tx_hash in enumerate(tx_hashes):
            log.debug(f'Decoding logic started for {tx_hash.hex()} ({self.evm_inquirer.chain_name})')  # noqa: E501
            if send_ws_notifications and tx_index % 10 == 0:
                log.debug(f'Processed {tx_index} out of {total_transactions} transactions from {self.evm_inquirer.chain_id}')  # noqa: E501
                self.msg_aggregator.add_message(
                    message_type=WSMessageType.PROGRESS_UPDATES,
                    data={
                        'chain': self.evm_inquirer.chain_name,
                        'subtype': str(ProgressUpdateSubType.EVM_UNDECODED_TRANSACTIONS),
                        'total': total_transactions,
                        'processed': tx_index,
                    },
                )

            # TODO: Change this if transaction filter query can accept multiple hashes
            with self.database.conn.read_ctx() as cursor:
                try:
                    tx, receipt = self.transactions.get_or_create_transaction(
                        cursor=cursor,
                        tx_hash=tx_hash,
                        relevant_address=None,
                    )
                except RemoteError as e:
                    raise InputError(f'{self.evm_inquirer.chain_name} hash {tx_hash.hex()} does not correspond to a transaction. {e}') from e  # noqa: E501

            new_events, new_refresh_balances, reload_decoders = self._get_or_decode_transaction_events(  # noqa: E501
                transaction=tx,
                tx_receipt=receipt,
                ignore_cache=ignore_cache,
                delete_customized=delete_customized,
            )

            if events is not None:
                events.extend(new_events)

            # store events that get affected by post processing rules
            post_processing_events.extend(
                [x for x in new_events if x.counterparty in self.rules.post_processing_rules],
            )

            if new_refresh_balances is True:
                refresh_balances = True

            if reload_decoders is not None:
                with self.database.conn.read_ctx() as cursor:
                    self.reload_specific_decoders(cursor, decoders=reload_decoders)

        if send_ws_notifications:
            self.msg_aggregator.add_message(
                message_type=WSMessageType.PROGRESS_UPDATES,
                data={
                    'chain': self.evm_inquirer.chain_name,
                    'subtype': str(ProgressUpdateSubType.EVM_UNDECODED_TRANSACTIONS),
                    'total': total_transactions,
                    'processed': total_transactions,
                },
            )

        self._post_process(refresh_balances=refresh_balances, events=post_processing_events)
        maybe_detect_new_tokens(self.database)

    def _get_or_decode_transaction_events(
            self,
            transaction: EvmTransaction,
            tx_receipt: EvmTxReceipt,
            ignore_cache: bool,
            delete_customized: bool = False,
    ) -> tuple[list['EvmEvent'], bool, set[str] | None]:
        """
        Get a transaction's events if existing in the DB or decode them.
        Returns:
        - the list of decoded events
        - a flag which is True if balances refresh is needed
        - A list of decoders to reload or None if no need
        """
        with self.database.conn.read_ctx() as cursor:
            tx_id = transaction.get_or_query_db_id(cursor)

        if ignore_cache is True:  # delete all decoded events
            with self.database.user_write() as write_cursor:
                self.dbevents.delete_events_by_tx_hash(
                    write_cursor=write_cursor,
                    tx_hashes=[transaction.tx_hash],
                    location=Location.from_chain_id(self.evm_inquirer.chain_id),
                    delete_customized=delete_customized,
                )
                write_cursor.execute(
                    'DELETE from evm_tx_mappings WHERE tx_id=? AND value IN (?, ?)',
                    (tx_id, EVMTX_DECODED, EVMTX_SPAM),
                )
        else:  # see if events are already decoded and return them
            with self.database.conn.read_ctx() as cursor:
                cursor.execute(
                    'SELECT COUNT(*) from evm_tx_mappings WHERE tx_id=? AND value=?',
                    (tx_id, EVMTX_DECODED),
                )
                if cursor.fetchone()[0] != 0:  # already decoded and in the DB
                    events = self.dbevents.get_history_events_internal(
                        cursor=cursor,
                        filter_query=EvmEventFilterQuery.make(
                            tx_hashes=[transaction.tx_hash],
                        ),
                    )
                    return events, False, None

        # else we should decode now
        return self._decode_transaction(transaction=transaction, tx_receipt=tx_receipt)

    def _maybe_decode_internal_transactions(
            self,
            tx: EvmTransaction,
            tx_receipt: EvmTxReceipt,
            events: list['EvmEvent'],
    ) -> None:
        """
        check for internal transactions if the transaction is not canceled. This function mutates
        the events argument.
        """
        if tx_receipt.status is False:
            return

        internal_txs = self.dbevmtx.get_evm_internal_transactions(
            parent_tx_hash=tx.tx_hash,
            blockchain=self.evm_inquirer.blockchain,
        )
        for internal_tx in internal_txs:
            if internal_tx.to_address is None:
                continue  # can that happen? Internal transaction deploying a contract?
            direction_result = self.base.decode_direction(
                from_address=internal_tx.from_address,
                to_address=internal_tx.to_address,
            )
            if direction_result is None:
                continue

            amount = ZERO if internal_tx.value == 0 else from_wei(FVal(internal_tx.value))
            if amount == ZERO:
                continue

            event_type, event_subtype, location_label, address, counterparty, verb = direction_result  # noqa: E501
            counterparty_or_address = counterparty or address
            preposition = 'to' if event_type in OUTGOING_EVENT_TYPES else 'from'
            events.append(self.base.make_event(
                tx_hash=tx.tx_hash,
                sequence_index=self.base.get_next_sequence_index_pre_decoding(),
                timestamp=tx.timestamp,
                event_type=event_type,
                event_subtype=event_subtype,
                asset=self.value_asset,
                amount=amount,
                location_label=location_label,
                notes=f'{verb} {amount} {self.value_asset.symbol} {preposition} {counterparty_or_address}',  # noqa: E501
                address=address,
                counterparty=counterparty,
            ))

    def _get_eth_transfer_event(self, tx: EvmTransaction) -> Optional['EvmEvent']:
        direction_result = self.base.decode_direction(
            from_address=tx.from_address,
            to_address=tx.to_address,
        )
        if direction_result is None:
            return None
        event_type, event_subtype, location_label, address, counterparty, verb = direction_result
        counterparty_or_address = counterparty or address
        amount = ZERO if tx.value == 0 else from_wei(FVal(tx.value))
        preposition = 'to' if event_type in OUTGOING_EVENT_TYPES else 'from'
        return self.base.make_event(
            tx_hash=tx.tx_hash,
            sequence_index=self.base.get_next_sequence_index_pre_decoding(),
            timestamp=tx.timestamp,
            event_type=event_type,
            event_subtype=event_subtype,
            asset=self.value_asset,
            amount=amount,
            location_label=location_label,
            notes=f'{verb} {amount} {self.value_asset.symbol} {preposition} {counterparty_or_address}',  # noqa: E501
            address=address,
            counterparty=counterparty,
        )

    def _get_transfer_or_approval_token_kind_and_id(
            self,
            tx_log: EvmTxReceiptLog,
    ) -> tuple[EVM_TOKEN_KINDS, str | None] | None:
        """Determine if a transfer or approval event is for an erc20 or erc721 token.
        Returns the token kind and id (or None for erc20) in a tuple, or None on error."""
        if self._is_non_conformant_erc721(tx_log.address):
            return TokenKind.ERC721, str(int.from_bytes(tx_log.data[0:32]))  # token_id is in data  # noqa: E501
        elif len(tx_log.topics) == 3:  # typical ERC20 has 2 indexed args
            return TokenKind.ERC20, None  # no token_id for erc20
        elif len(tx_log.topics) == 4:  # typical ERC721 has 3 indexed args
            return TokenKind.ERC721, str(int.from_bytes(tx_log.topics[3]))  # token_id is in topics  # noqa: E501
        else:
            log.debug(f'Failed to decode token with address {tx_log.address} due to inability to match token type')  # noqa: E501
            return None

    def _maybe_decode_erc20_approve(
            self,
            token: 'EvmToken | None',
            tx_log: EvmTxReceiptLog,
            transaction: EvmTransaction,
            decoded_events: list['EvmEvent'],  # pylint: disable=unused-argument
            action_items: list[ActionItem],  # pylint: disable=unused-argument
            all_logs: list[EvmTxReceiptLog],  # pylint: disable=unused-argument
    ) -> DecodingOutput:
        if (
            tx_log.topics[0] != ERC20_OR_ERC721_APPROVE or
            (token_kind_and_id := self._get_transfer_or_approval_token_kind_and_id(tx_log=tx_log)) is None  # noqa: E501
        ):
            return DEFAULT_DECODING_OUTPUT

        token_kind, collectible_id = token_kind_and_id
        if len(tx_log.topics) in (3, 4):
            owner_address = bytes_to_address(tx_log.topics[1])
            spender_address = bytes_to_address(tx_log.topics[2])
            amount_raw = int.from_bytes(tx_log.data)
        elif len(tx_log.topics) == 1 and len(tx_log.data) == 96:  # malformed erc20 approve (finance.vote)  # noqa: E501
            owner_address = bytes_to_address(tx_log.data[:32])
            spender_address = bytes_to_address(tx_log.data[32:64])
            amount_raw = int.from_bytes(tx_log.data[64:])
        else:
            log.debug(
                f'Got an ERC20 approve event with unknown structure '
                f'in transaction {transaction.tx_hash.hex()}',
            )
            return DEFAULT_DECODING_OUTPUT

        if token is None:
            try:
                token = get_or_create_evm_token(
                    userdb=self.database,
                    evm_address=tx_log.address,
                    chain_id=self.evm_inquirer.chain_id,
                    token_kind=token_kind,
                    collectible_id=collectible_id,
                    evm_inquirer=self.evm_inquirer,
                    encounter=TokenEncounterInfo(tx_hash=transaction.tx_hash),
                )
            except (NotERC20Conformant, NotERC721Conformant):
                return DEFAULT_DECODING_OUTPUT  # ignore non token transfers for now

        if not self.base.any_tracked([owner_address, spender_address]):
            return DEFAULT_DECODING_OUTPUT

        amount = token_normalized_value(token_amount=amount_raw, token=token)
        if amount == ZERO:
            notes = f'Revoke {token.symbol} spending approval of {owner_address} by {spender_address}'  # noqa: E501
        else:
            notes = f'Set {token.symbol} spending approval of {owner_address} by {spender_address} to {amount}'  # noqa: E501
        event = self.base.make_event_from_transaction(
            transaction=transaction,
            tx_log=tx_log,
            event_type=HistoryEventType.INFORMATIONAL,
            event_subtype=HistoryEventSubType.APPROVE,
            asset=token,
            amount=amount,
            location_label=owner_address,
            notes=notes,
            address=spender_address,
        )
        return DecodingOutput(events=[event])

    def _maybe_decode_simple_transactions(
            self,
            tx: EvmTransaction,
            tx_receipt: EvmTxReceipt,
    ) -> list['EvmEvent']:
        """Decodes normal ETH transfers, internal transactions and gas cost payments"""
        events: list[EvmEvent] = []
        # check for gas spent
        direction_result = self.base.decode_direction(tx.from_address, tx.to_address)
        if direction_result is not None:
            event_type, _, location_label, _, _, _ = direction_result
            if event_type in OUTGOING_EVENT_TYPES:
                eth_burned_as_gas = self._calculate_gas_burned(tx)
                notes = f'Burn {eth_burned_as_gas} {self.value_asset.symbol} for gas'
                event_type = HistoryEventType.SPEND

                if tx_receipt.status is False:
                    notes += ' of a failed transaction'
                    event_type = HistoryEventType.FAIL

                events.append(self.base.make_event(
                    tx_hash=tx.tx_hash,
                    sequence_index=self.base.get_next_sequence_index_pre_decoding(),
                    timestamp=tx.timestamp,
                    event_type=event_type,
                    event_subtype=HistoryEventSubType.FEE,
                    asset=self.value_asset,
                    amount=eth_burned_as_gas,
                    location_label=location_label,
                    notes=notes,
                    counterparty=CPT_GAS,
                ))

        # Decode internal transactions after gas so gas is always 0 indexed
        self._maybe_decode_internal_transactions(
            tx=tx,
            tx_receipt=tx_receipt,
            events=events,
        )

        if tx_receipt.status is False or direction_result is None:
            # Not any other action to do for failed transactions or transaction where
            # any tracked address is not involved
            return events

        # now decode the actual transaction eth transfer itself
        amount = ZERO if tx.value == 0 else from_wei(FVal(tx.value))
        if tx.to_address is None:
            if not self.base.is_tracked(tx.from_address):
                return events

            event_subtype = HistoryEventSubType.NONE
            if amount != ZERO:
                event_subtype = HistoryEventSubType.SPEND

            events.append(self.base.make_event(  # contract deployment
                tx_hash=tx.tx_hash,
                sequence_index=self.base.get_next_sequence_index_pre_decoding(),
                timestamp=tx.timestamp,
                event_type=HistoryEventType.DEPLOY,
                event_subtype=event_subtype,
                asset=self.value_asset,
                amount=amount,
                location_label=tx.from_address,
                notes='Contract deployment',
                address=None,  # TODO: Find out contract address
            ))
            return events

        if amount == ZERO:
            return events

        if (eth_event := self._get_eth_transfer_event(tx)) is not None:
            events.append(eth_event)
        return events

    def _maybe_decode_erc20_721_transfer(
            self,
            token: 'EvmToken | None',
            tx_log: EvmTxReceiptLog,
            transaction: EvmTransaction,
            decoded_events: list['EvmEvent'],  # pylint: disable=unused-argument
            action_items: list[ActionItem],
            all_logs: list[EvmTxReceiptLog],  # pylint: disable=unused-argument
    ) -> DecodingOutput:
        if (
            tx_log.topics[0] != ERC20_OR_ERC721_TRANSFER or
            (token_kind_and_id := self._get_transfer_or_approval_token_kind_and_id(tx_log=tx_log)) is None  # noqa: E501
        ):
            return DEFAULT_DECODING_OUTPUT

        token_kind, collectible_id = token_kind_and_id
        if token is None:
            try:
                found_token = get_or_create_evm_token(
                    userdb=self.database,
                    evm_address=tx_log.address,
                    chain_id=self.evm_inquirer.chain_id,
                    token_kind=token_kind,
                    collectible_id=collectible_id,
                    evm_inquirer=self.evm_inquirer,
                    encounter=TokenEncounterInfo(tx_hash=transaction.tx_hash),
                )
            except (NotERC20Conformant, NotERC721Conformant):
                return DEFAULT_DECODING_OUTPUT  # ignore non token transfers for now
        else:
            found_token = token

        transfer = self.base.decode_erc20_721_transfer(
            token=found_token,
            tx_log=tx_log,
            transaction=transaction,
        )
        if transfer is None:
            return DEFAULT_DECODING_OUTPUT

        for idx, action_item in enumerate(action_items):
            if (
                    (action_item.asset is None or action_item.asset == found_token) and
                    action_item.from_event_type == transfer.event_type and
                    action_item.from_event_subtype == transfer.event_subtype and
                    (
                        (action_item.amount is None or action_item.amount == transfer.amount) or
                        (
                            action_item.amount_error_tolerance is not None and
                            action_item.amount is not None and
                            abs(action_item.amount - transfer.amount) < action_item.amount_error_tolerance  # noqa: E501
                        )
                    ) and
                    (action_item.location_label is None or action_item.location_label == transfer.location_label)  # noqa: E501
            ):
                if action_item.action == 'skip':
                    action_items.pop(idx)
                    return DEFAULT_DECODING_OUTPUT
                if action_item.action == 'skip & keep':
                    # the action item is skipped but kept in the list of action items. Is used
                    # to propagate information between event decoders and enrichers
                    continue

                # else atm only transform
                if action_item.to_event_type is not None:
                    transfer.event_type = action_item.to_event_type
                if action_item.to_event_subtype is not None:
                    transfer.event_subtype = action_item.to_event_subtype
                if action_item.to_notes is not None:
                    format_kwargs = {}
                    if '{amount}' in action_item.to_notes:
                        format_kwargs['amount'] = str(transfer.amount)
                    if '{symbol}' in action_item.to_notes:
                        format_kwargs['symbol'] = found_token.symbol

                    if len(format_kwargs) != 0:
                        transfer.notes = action_item.to_notes.format(**format_kwargs)
                    else:  # needed since notes may contain {} and not need formatting (eg. Safe{Pass})  # noqa: E501
                        transfer.notes = action_item.to_notes

                if action_item.to_counterparty is not None:
                    transfer.counterparty = action_item.to_counterparty
                if action_item.to_product is not None:
                    transfer.product = action_item.to_product
                if action_item.extra_data is not None:
                    transfer.extra_data = action_item.extra_data
                if action_item.to_address is not None:
                    transfer.address = action_item.to_address
                if action_item.to_location_label is not None:
                    transfer.location_label = action_item.to_location_label

                if action_item.pair_with_next_action_item:
                    if len(action_items) <= idx + 1:
                        log.error(f'At {transaction=} asked for pair with next action item for {action_item=} while there is no more items')  # noqa: E501
                        break

                    action_items[idx + 1].paired_events_data = ([transfer], True)

                if action_item.paired_events_data is not None:
                    # If there is a paired event to this, take care of the order
                    out_events: Sequence[EvmEvent] = [transfer]
                    in_events = action_item.paired_events_data[0]
                    if action_item.paired_events_data[1] is True:
                        out_events = action_item.paired_events_data[0]
                        in_events = [transfer]
                    maybe_reshuffle_events(
                        ordered_events=[*out_events, *in_events],
                        events_list=decoded_events + [transfer],
                    )

                action_items.pop(idx)
                break  # found an action item and acted on it

        # Add additional information to transfers for different protocols
        enrichment_output = self._enrich_protocol_transfers(
            context=EnricherContext(
                tx_log=tx_log,
                transaction=transaction,
                action_items=action_items,
                all_logs=all_logs,
                token=found_token,
                event=transfer,
            ),
        )
        return DecodingOutput(
            events=[transfer],
            matched_counterparty=enrichment_output.matched_counterparty,
            refresh_balances=enrichment_output.refresh_balances,
            process_swaps=enrichment_output.process_swaps,
        )

    def _post_process(self, refresh_balances: bool, events: list['EvmEvent'] | None) -> None:
        """
        Method that handles actions that have to be taken after a batch of transactions gets
        decoded.

        First it tries to apply post processing rules to the decoded events. This is used
        for example for monerium and gnosis pay to pull metadata and overwrite the notes
        after having successfully decoded the events.
        Finally it sends a websocket message to the frontend to refresh balances.

        The caller of decode_transactions should call this method after a batch of transactions
        has been decoded.
        """
        if events is not None:
            log.debug(f'Executing post processing with {len(events)} events and {refresh_balances=}')  # noqa: E501
            counterparties_to_events = defaultdict(list)
            for event in events:
                if event.counterparty is None:
                    continue
                counterparties_to_events[event.counterparty].append(event)

            has_premium = has_premium_check(premium=self.premium)
            for counterparty, counterparty_events in counterparties_to_events.items():
                for post_processing_fn in self.rules.post_processing_rules.get(counterparty, []):
                    decode_safely(
                        msg_aggregator=self.msg_aggregator,
                        chain_id=self.evm_inquirer.chain_id,
                        func=post_processing_fn,
                        decoded_events=counterparty_events,
                        has_premium=has_premium,
                    )
        else:
            log.debug(f'Executing post processing with no events and {refresh_balances=}')

        if refresh_balances is True:
            log.debug(f'Sending ws to refresh balances for {self.evm_inquirer.chain_name}')
            self.msg_aggregator.add_message(
                message_type=WSMessageType.REFRESH_BALANCES,
                data={
                    'type': 'blockchain_balances',
                    'blockchain': self.evm_inquirer.chain_id.to_blockchain().serialize(),
                },
            )

    def _chain_specific_decoder_initialization(
            self,
            decoder: 'DecoderInterface',  # pylint: disable=unused-argument
    ) -> None:
        """Custom initialization for each decoder, based on the type of EVM chain.

        This is a no-op by default
        """
        return None

    def _chain_specific_post_decoding_rules(
            self,
            transaction: EvmTransaction,  # pylint: disable=unused-argument
    ) -> list[tuple[int, Callable]]:
        """Custom post-decoding rules for specific chains. This is a no-op by default."""
        return []

    def _calculate_gas_burned(self, tx: EvmTransaction) -> FVal:
        """Calculates gas burn based on relevant chain's formula."""
        return from_wei(FVal(tx.gas_used * tx.gas_price))

    if __debug__:  # for now only debug as decoders are constant

        def assert_keys_are_unique(self, new_struct: dict, main_struct: dict, class_name: str, type_name: str) -> None:  # noqa: E501
            """Asserts that some decoders keys of new rules are unique"""
            intersection = set(new_struct).intersection(set(main_struct))
            if len(intersection) != 0:
                raise AssertionError(f'{type_name} duplicates found in decoding rules of {self.evm_inquirer.chain_name} {class_name}: {intersection}')  # noqa: E501

    def _enrich_protocol_transfers(self, context: EnricherContext) -> TransferEnrichmentOutput:
        """Decode special transfers made by contract execution for example at the moment
        of depositing assets or withdrawing.
        It assumes that the event being decoded has been already filtered and is a transfer.
        Can be overridden by child classes for chain-specific logic."""
        transfer_enrich: TransferEnrichmentOutput
        for enrich_call in self.rules.token_enricher_rules:
            transfer_enrich, err = decode_safely(
                msg_aggregator=self.msg_aggregator,
                tx_hash=context.transaction.tx_hash,
                chain_id=context.transaction.chain_id,
                func=enrich_call,
                context=context,
            )
            if err:
                return FAILED_ENRICHMENT_OUTPUT

            if transfer_enrich != FAILED_ENRICHMENT_OUTPUT:
                return transfer_enrich

        return FAILED_ENRICHMENT_OUTPUT

    # -- methods to be implemented by child classes --

    @staticmethod
    @abstractmethod
    def _is_non_conformant_erc721(address: ChecksumEvmAddress) -> bool:
        """Determine whether the address is a non-conformant erc721 for the chain"""

    @staticmethod
    @abstractmethod
    def _address_is_exchange(address: ChecksumEvmAddress) -> str | None:
        """Takes an address and returns if it's an exchange in the given chain
        and the counterparty to use if it is."""


class EVMTransactionDecoderWithDSProxy(EVMTransactionDecoder, ABC):
    def __init__(
            self,
            database: 'DBHandler',
            evm_inquirer: 'EvmNodeInquirerWithProxies',
            transactions: 'EvmTransactions',
            value_asset: 'AssetWithOracles',
            event_rules: list[EventDecoderFunction],
            misc_counterparties: list[CounterpartyDetails],
            base_tools: BaseDecoderToolsWithProxy,
            beacon_chain: 'BeaconChain | None' = None,
            premium: 'Premium | None' = None,
    ):
        super().__init__(
            database=database,
            evm_inquirer=evm_inquirer,
            transactions=transactions,
            value_asset=value_asset,
            event_rules=event_rules,
            misc_counterparties=misc_counterparties,
            base_tools=base_tools,
            premium=premium,
            beacon_chain=beacon_chain,
        )
        self.evm_inquirer: EvmNodeInquirerWithProxies  # Set explicit type
        self.base: BaseDecoderToolsWithProxy  # Set explicit type<|MERGE_RESOLUTION|>--- conflicted
+++ resolved
@@ -326,17 +326,17 @@
                 rules=rules,
             )
 
-<<<<<<< HEAD
+        if self.evm_inquirer.chain_id != ChainID.ARBITRUM_ONE:
+            self._add_single_decoder(  # in arbitrum one openocean has extra logic
+                class_name='OpenOcean',
+                decoder_class=OpenOceanDecoder,
+                rules=rules,
+            )
+
         if self.evm_inquirer.chain_id in BALANCER_V3_SUPPORTED_CHAINS:
             self._add_single_decoder(
                 class_name='Balancerv3',
                 decoder_class=Balancerv3CommonDecoder,
-=======
-        if self.evm_inquirer.chain_id != ChainID.ARBITRUM_ONE:
-            self._add_single_decoder(  # in arbitrum one openocean has extra logic
-                class_name='OpenOcean',
-                decoder_class=OpenOceanDecoder,
->>>>>>> 06dc9468
                 rules=rules,
             )
 
