--- conflicted
+++ resolved
@@ -22,16 +22,11 @@
             evm_inquirer=evm_inquirer,
             base_tools=base_tools,
             msg_aggregator=msg_aggregator,
-<<<<<<< HEAD
             pool_addresses=EVM_POOLS,
-            native_gateways=(string_to_evm_address('0xecD4bd3121F9FD604ffaC631bF6d41ec12f1fafb'),),
-=======
-            pool_address=POOL_ADDRESS,
             native_gateways=(
                 string_to_evm_address('0x5760E34c4003752329bC77790B1De44C2799F8C3'),
                 string_to_evm_address('0xecD4bd3121F9FD604ffaC631bF6d41ec12f1fafb'),
             ),
->>>>>>> de31d43a
             treasury=string_to_evm_address('0x053D55f9B5AF8694c503EB288a1B7E552f590710'),
             incentives=string_to_evm_address('0x929EC64c34a17401F460460D4B9390518E5B473e'),
         )