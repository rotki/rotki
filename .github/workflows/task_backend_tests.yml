name: Backend Tests

on:
  workflow_call:
    secrets:
      CODECOV_TOKEN:
        required: false
    inputs:
      os:
        required: true
        type: string
      test_environment:
        required: true
        type: string
      collect_coverage:
        required: false
        default: false
        type: boolean

permissions: { }

jobs:
  test-backend:
    env:
      CI: true
      TEST_ENVIRONMENT: ${{ inputs.test_environment }}
      TARGET_BRANCH: ${{ github.base_ref }}
      SOURCE_BRANCH: ${{ github.head_ref }}
      COLLECT_COVERAGE: ${{ inputs.collect_coverage }}
    runs-on: ${{ inputs.os }}
    name: 'Backend tests'
    timeout-minutes: 60
    strategy:
      fail-fast: false
      matrix:
        test-group: [ api, decoders, others ]
    permissions:
      contents: read
    steps:
      - name: Checkout
        uses: actions/checkout@v5
        with:
          fetch-depth: 2
          persist-credentials: false

      - name: Checkout test caching
        uses: actions/checkout@v5
        with:
          repository: rotki/test-caching
          path: test-caching
          fetch-depth: 0
          persist-credentials: false

      - name: Ensure VCR branch is fully rebased
        if: github.event_name == 'pull_request' || github.event_name == 'push'
        env:
          AUTHOR: ${{ github.event.pull_request.user.login }}
        run: |
          cd "test-caching" || exit
          git fetch origin
          if [[ $(git branch --all | grep "remotes/origin/$SOURCE_BRANCH") ]]; then
            echo "Branch $SOURCE_BRANCH exists on origin. Checking it out..."
            git checkout "$SOURCE_BRANCH" 2>/dev/null || git checkout -b "$SOURCE_BRANCH" "origin/$SOURCE_BRANCH"
          else
            echo "Branch $SOURCE_BRANCH does not exist on origin. Checking the $AUTHOR's fork..."
            git remote add author https://github.com/"$AUTHOR"/test-caching.git
            git fetch author "$SOURCE_BRANCH" && git checkout -b "$SOURCE_BRANCH" author/"$SOURCE_BRANCH"
            if [[ $? -ne 0 ]]; then
                echo "No cassettes branch for this PR. Defaulting to $TARGET_BRANCH"
                git checkout "$TARGET_BRANCH"
                exit 0
            fi

            if [ "$(curl --silent "https://api.github.com/repos/rotki/test-caching/pulls?state=open&head=$AUTHOR:$SOURCE_BRANCH&base=$TARGET_BRANCH" | jq "length")" == "0" ]; then
                echo "Found the $SOURCE_BRANCH branch on $AUTHOR's test-caching fork. But no PR found. Aborting."
                exit 1
            fi
          fi

          echo "Current HEAD is $(git rev-parse HEAD)"
          [ "$(git rev-parse "remotes/origin/$TARGET_BRANCH")" = "$(git merge-base "remotes/origin/$TARGET_BRANCH" "$SOURCE_BRANCH")" ] &&
          echo "VCR setup: $SOURCE_BRANCH fully rebased on $TARGET_BRANCH" && exit ||
          echo "VCR setup: $SOURCE_BRANCH not fully rebased on $TARGET_BRANCH" && exit 1

      - name: Load env
        uses: rotki/action-env@v3
        with:
          env_file: .github/.env.ci

      - name: Setup python
        uses: actions/setup-python@v5
        with:
          python-version: ${{ env.PYTHON_VERSION }}

      - name: Install uv
        uses: astral-sh/setup-uv@v5
        with:
          enable-cache: true
          version: ${{ env.UV_VERSION }}
          cache-dependency-glob: "uv.lock"

      - name: Cache rotkehlchen test directory
        uses: actions/cache@v4
        with:
          path: ~/.cache/.rotkehlchen-test-dir
          key: ${{ runner.os }}-testdir

      - name: Setup minupnpc
        if: runner.os == 'Windows'
        run: |
          $MINIUPNPC_ZIP = "miniupnpc_64bit_py39-2.2.24.zip"
          echo "`nFetching miniupnpc for windows`n"
          $PYTHON_LOCATION = ((python -c "import os, sys; print(os.path.dirname(sys.executable))") | Out-String).trim()
          $PYTHON_DIRECTORY = Split-Path -Path $PYTHON_LOCATION -Leaf

          $DLL_PATH = (Join-Path $PYTHON_LOCATION "miniupnpc.dll")

          echo "miniupnpc.dll will be installed in $PYTHON_LOCATION"
          curl.exe -L -O "https://github.com/mrx23dot/miniupnp/releases/download/miniupnpd_2_2_24/$MINIUPNPC_ZIP"

          echo "Downloaded miniupnpc.zip"

          Expand-Archive -Force -Path ".\$MINIUPNPC_ZIP" -DestinationPath $PYTHON_LOCATION

          echo "Unzipped miniupnpc to $PYTHON_LOCATION`nDone with miniupnpc"
          Get-ChildItem -Path $PYTHON_LOCATION
          (Get-Command python).Path
        shell: powershell

      - name: Install dependencies
        run: |
          uv sync --group dev --group lint --group ci

      - name: Run tests
        env:
          PYTEST_ARGS: '--durations=150'
          FORCE_COLOR: 1
          MATRIX_JOB: ${{ matrix.test-group }}
        run: |
          if [ "${{ inputs.collect_coverage }}" = 'true' ]; then
            export COVERAGE_FILE=".coverage.${{ matrix.test-group }}"
            COVERAGE_ARGS='--cov=rotkehlchen --cov-report=term-missing'
          else
            COVERAGE_ARGS=''
          fi

          export CASSETTES_DIR="$(pwd)/test-caching"

          if [ "${{ matrix.test-group }}" == 'api' ]
          then
<<<<<<< HEAD
            uv run pytestgeventwrapper.py $PYTEST_ARGS $COVERAGE_ARGS rotkehlchen/tests/api
          elif [ "${{ matrix.test-group }}" == 'decoders' ]
          then
            uv run pytestgeventwrapper.py $PYTEST_ARGS $COVERAGE_ARGS -n 6 rotkehlchen/tests/unit/decoders rotkehlchen/tests/unit/solana_decoders -v
          else
            uv run pytestgeventwrapper.py $PYTEST_ARGS $COVERAGE_ARGS --ignore=rotkehlchen/tests/api --ignore=rotkehlchen/tests/unit/decoders --ignore=rotkehlchen/tests/unit/solana_decoders rotkehlchen/tests/
=======
            uv run pytestgeventwrapper.py "$PYTEST_ARGS" $COVERAGE_ARGS rotkehlchen/tests/api
          elif [ "${{ matrix.test-group }}" == 'decoders' ]
          then
            uv run pytestgeventwrapper.py "$PYTEST_ARGS" $COVERAGE_ARGS -n 6 rotkehlchen/tests/unit/decoders rotkehlchen/tests/unit/solana_decoders -v
          else
            uv run pytestgeventwrapper.py "$PYTEST_ARGS" $COVERAGE_ARGS --ignore=rotkehlchen/tests/api --ignore=rotkehlchen/tests/unit/decoders --ignore=rotkehlchen/tests/unit/solana_decoders rotkehlchen/tests/
>>>>>>> ec9f8e1c
          fi

          if [ "${{ matrix.test-group }}" == 'others' ]
          then
            # dead-fixtures needs only one full collection, so run it once in this leg
            uv run pytestgeventwrapper.py --dead-fixtures
          fi
        shell: bash

      - name: Upload coverage artifacts
        if: ${{ inputs.collect_coverage }}
        uses: actions/upload-artifact@v4
        with:
          name: coverage-${{ inputs.os }}-${{ matrix.test-group }}
          path: .coverage.${{ matrix.test-group }}<|MERGE_RESOLUTION|>--- conflicted
+++ resolved
@@ -148,21 +148,12 @@
 
           if [ "${{ matrix.test-group }}" == 'api' ]
           then
-<<<<<<< HEAD
             uv run pytestgeventwrapper.py $PYTEST_ARGS $COVERAGE_ARGS rotkehlchen/tests/api
           elif [ "${{ matrix.test-group }}" == 'decoders' ]
           then
             uv run pytestgeventwrapper.py $PYTEST_ARGS $COVERAGE_ARGS -n 6 rotkehlchen/tests/unit/decoders rotkehlchen/tests/unit/solana_decoders -v
           else
             uv run pytestgeventwrapper.py $PYTEST_ARGS $COVERAGE_ARGS --ignore=rotkehlchen/tests/api --ignore=rotkehlchen/tests/unit/decoders --ignore=rotkehlchen/tests/unit/solana_decoders rotkehlchen/tests/
-=======
-            uv run pytestgeventwrapper.py "$PYTEST_ARGS" $COVERAGE_ARGS rotkehlchen/tests/api
-          elif [ "${{ matrix.test-group }}" == 'decoders' ]
-          then
-            uv run pytestgeventwrapper.py "$PYTEST_ARGS" $COVERAGE_ARGS -n 6 rotkehlchen/tests/unit/decoders rotkehlchen/tests/unit/solana_decoders -v
-          else
-            uv run pytestgeventwrapper.py "$PYTEST_ARGS" $COVERAGE_ARGS --ignore=rotkehlchen/tests/api --ignore=rotkehlchen/tests/unit/decoders --ignore=rotkehlchen/tests/unit/solana_decoders rotkehlchen/tests/
->>>>>>> ec9f8e1c
           fi
 
           if [ "${{ matrix.test-group }}" == 'others' ]
